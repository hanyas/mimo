--- conflicted
+++ resolved
@@ -80,17 +80,10 @@
 
     def log_likelihood(self, x):
         bads = np.isnan(np.atleast_2d(x)).any(axis=1)
-<<<<<<< HEAD
-        x = np.nan_to_num(x).reshape((-1, self.dim))
-
-        log_lik = np.einsum('k,kh,nh->n', self.mu, self.lmbda, x)\
-                  - 0.5 * np.einsum('nk,kh,nh->n', x, self.lmbda, x)
-=======
         x = np.nan_to_num(x, copy=False).reshape((-1, self.dim))
 
         log_lik = np.einsum('k,kh,nh->n', self.mu, self.lmbda, x, optimize=True)\
                   - 0.5 * np.einsum('nk,kh,nh->n', x, self.lmbda, x, optimize=True)
->>>>>>> bf8520d2
 
         log_lik[bads] = 0
         return - self.log_partition() + self.log_base() + log_lik
@@ -100,16 +93,6 @@
             idx = ~np.isnan(data).any(axis=1)
             data = data[idx]
 
-<<<<<<< HEAD
-            x = data
-            xxT = np.einsum('nk,nh->nkh', data, data)
-            n = np.ones((data.shape[0], ))
-
-            if not vectorize:
-                x = np.sum(x, axis=0)
-                xxT = np.sum(xxT, axis=0)
-                n = np.sum(n, axis=0)
-=======
             if vectorize:
                 c0, c1 = 'nk->nk', 'nk,nh->nkh'
                 n = np.ones((data.shape[0], ))
@@ -119,7 +102,6 @@
 
             x = np.einsum(c0, data, optimize=True)
             xxT = np.einsum(c1, data, data, optimize=True)
->>>>>>> bf8520d2
 
             return Stats([x, n, xxT, n])
         else:
@@ -133,16 +115,6 @@
             data = data[idx]
             weights = weights[idx]
 
-<<<<<<< HEAD
-            x = np.einsum('n,nk->nk', weights, data)
-            xxT = np.einsum('nk,n,nh->nkh', data, weights, data)
-            n = weights
-
-            if not vectorize:
-                x = np.sum(x, axis=0)
-                xxT = np.sum(xxT, axis=0)
-                n = np.sum(n, axis=0)
-=======
             if vectorize:
                 c0, c1 = 'n,nk->nk', 'nk,n,nh->nkh'
                 n = weights
@@ -152,7 +124,6 @@
 
             x = np.einsum(c0, weights, data, optimize=True)
             xxT = np.einsum(c1, data, weights, data, optimize=True)
->>>>>>> bf8520d2
 
             return Stats([x, n, xxT, n])
         else:
@@ -310,17 +281,10 @@
 
     def log_likelihood(self, x):
         bads = np.isnan(np.atleast_2d(x)).any(axis=1)
-<<<<<<< HEAD
-        x = np.nan_to_num(x).reshape((-1, self.dim))
-
-        log_lik = np.einsum('k,kh,nh->n', self.mu, self.lmbda, x)\
-                  - 0.5 * np.einsum('nk,kh,nh->n', x, self.lmbda, x)
-=======
         x = np.nan_to_num(x, copy=False).reshape((-1, self.dim))
 
         log_lik = np.einsum('k,kh,nh->n', self.mu, self.lmbda, x, optimize=True)\
                   - 0.5 * np.einsum('nk,kh,nh->n', x, self.lmbda, x, optimize=True)
->>>>>>> bf8520d2
 
         log_lik[bads] = 0
         return - self.log_partition() + self.log_base() + log_lik
@@ -330,16 +294,6 @@
             idx = ~np.isnan(data).any(axis=1)
             data = data[idx]
 
-<<<<<<< HEAD
-            x = data
-            xxT = np.einsum('nk,nh->nkh', data, data)
-            n = np.ones((data.shape[0], ))
-
-            if not vectorize:
-                x = np.sum(x, axis=0)
-                xxT = np.sum(xxT, axis=0)
-                n = np.sum(n, axis=0)
-=======
             if vectorize:
                 c0, c1 = 'nk->nk', 'nk,nh->nkh'
                 n = np.ones((data.shape[0], ))
@@ -349,7 +303,6 @@
 
             x = np.einsum(c0, data, optimize=True)
             xxT = np.einsum(c1, data, data, optimize=True)
->>>>>>> bf8520d2
 
             return Stats([x, n, xxT, n])
         else:
@@ -363,16 +316,6 @@
             data = data[idx]
             weights = weights[idx]
 
-<<<<<<< HEAD
-            x = np.einsum('n,nk->nk', weights, data)
-            xxT = np.einsum('nk,n,nh->nkh', data, weights, data)
-            n = weights
-
-            if not vectorize:
-                x = np.sum(x, axis=0)
-                xxT = np.sum(xxT, axis=0)
-                n = np.sum(n, axis=0)
-=======
             if vectorize:
                 c0, c1 = 'n,nk->nk', 'nk,n,nh->nkh'
                 n = weights
@@ -382,7 +325,6 @@
 
             x = np.einsum(c0, weights, data, optimize=True)
             xxT = np.einsum(c1, data, weights, data, optimize=True)
->>>>>>> bf8520d2
 
             return Stats([x, n, xxT, n])
         else:
