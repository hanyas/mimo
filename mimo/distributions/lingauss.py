import numpy as np
import numpy.random as npr

import scipy as sc

from operator import add
from functools import reduce, partial

from mimo.abstraction import Conditional
from mimo.abstraction import Statistics as Stats

from mimo.util.matrix import invpd, symmetrize


class LinearGaussianWithPrecision(Conditional):
    """
    Multivariate Gaussian distribution with a linear mean function.
    Parameters are linear transf. and covariance matrix:
        A, lmbda
    """

    def __init__(self, A=None, lmbda=None, affine=True):

        self.A = A
        self.affine = affine

        self._lmbda = lmbda
        self._lmbda_chol = None
        self._lmbda_chol_inv = None

    @property
    def params(self):
        return self.A, self.lmbda

    @params.setter
    def params(self, values):
        self.A, self.lmbda = values

    @property
    def dcol(self):
        # input dimension, intercept excluded
        if self.affine:
            return self.A.shape[1] - 1
        else:
            return self.A.shape[1]

    @property
    def drow(self):
        # output dimension
        return self.A.shape[0]

    @property
    def nb_params(self):
        return self.dcol * self.drow \
               + self.drow * (self.drow + 1) / 2

    @property
    def lmbda(self):
        return self._lmbda

    @lmbda.setter
    def lmbda(self, value):
        self._lmbda = value
        self._lmbda_chol = None
        self._lmbda_chol_inv = None

    @property
    def lmbda_chol(self):
        # upper cholesky triangle
        if self._lmbda_chol is None:
            self._lmbda_chol = sc.linalg.cholesky(self.lmbda, lower=False)
        return self._lmbda_chol

    @property
    def lmbda_chol_inv(self):
        if self._lmbda_chol_inv is None:
            self._lmbda_chol_inv = sc.linalg.inv(self.lmbda_chol)
        return self._lmbda_chol_inv

    @property
    def sigma(self):
        return self.lmbda_chol_inv @ self.lmbda_chol_inv.T

    def rvs(self, x=None):
        assert x is not None
        size = 1 if x.ndim == 1 else x.shape[0]

        y = self.mean(x)
        y += npr.normal(size=(size, self.drow)).dot(self.lmbda_chol_inv.T)

        return y

    def predict(self, x):
        if self.affine:
            A, b = self.A[:, :-1], self.A[:, -1]
<<<<<<< HEAD
            y = np.einsum('kh,...h->...k', A, x) + b.T
        else:
            y = np.einsum('kh,...h->...k', self.A, x)
=======
            y = np.einsum('kh,...h->...k', A, x, optimize=True) + b.T
        else:
            y = np.einsum('kh,...h->...k', self.A, x, optimize=True)
>>>>>>> bf8520d2

        return y

    def mean(self, x):
        return self.predict(x)

    def mode(self, x):
        return self.predict(x)

    def log_likelihood(self, y, x):
        assert x is not None

        bads = np.logical_and(np.isnan(np.atleast_2d(x)).any(axis=1),
                              np.isnan(np.atleast_2d(y)).any(axis=1))

<<<<<<< HEAD
        x = np.nan_to_num(x).reshape((-1, self.dcol))
        y = np.nan_to_num(y).reshape((-1, self.drow))

        mu = self.mean(x)
        log_lik = np.einsum('nk,kh,nh->n', mu, self.lmbda, y)\
                  - 0.5 * np.einsum('nk,kh,nh->n', mu, self.lmbda, mu)\
                  - 0.5 * np.einsum('nk,kh,nh->n', y, self.lmbda, y)
=======
        x = np.nan_to_num(x, copy=False).reshape((-1, self.dcol))
        y = np.nan_to_num(y, copy=False).reshape((-1, self.drow))

        mu = self.mean(x)
        log_lik = np.einsum('nk,kh,nh->n', mu, self.lmbda, y, optimize=True)\
                  - 0.5 * np.einsum('nk,kh,nh->n', mu, self.lmbda, mu)\
                  - 0.5 * np.einsum('nk,kh,nh->n', y, self.lmbda, y, optimize=True)
>>>>>>> bf8520d2

        log_lik[bads] = 0
        return - self.log_partition() + self.log_base() + log_lik

    def statistics(self, y, x, vectorize=False):
        if isinstance(y, np.ndarray) and isinstance(x, np.ndarray):
            idx = np.logical_and(~np.isnan(y).any(axis=1),
                                 ~np.isnan(x).any(axis=1))
            y, x = y[idx], x[idx]

            if self.affine:
                x = np.hstack((x, np.ones((x.shape[0], 1))))

<<<<<<< HEAD
            yxT = np.einsum('nk,nh->nkh', y, x)
            xxT = np.einsum('nk,nh->nkh', x, x)
            yyT = np.einsum('nk,nh->nkh', y, y)
            n = np.ones((y.shape[0], ))

            if not vectorize:
                yxT = np.sum(yxT, axis=0)
                xxT = np.sum(xxT, axis=0)
                yyT = np.sum(yyT, axis=0)
                n = np.sum(n, axis=0)
=======
            if vectorize:
                contract = 'nk,nh->nkh'
                n = np.ones((y.shape[0], ))
            else:
                contract = 'nk,nh->kh'
                n = y.shape[0]

            yxT = np.einsum(contract, y, x, optimize=True)
            xxT = np.einsum(contract, x, x, optimize=True)
            yyT = np.einsum(contract, y, y, optimize=True)
>>>>>>> bf8520d2

            return Stats([yxT, xxT, yyT, n])
        else:
            func = partial(self.statistics, vectorize=vectorize)
            stats = list(map(func, y, x))
            return stats if vectorize else reduce(add, stats)

    def weighted_statistics(self, y, x, weights, vectorize=False):
        if isinstance(y, np.ndarray) and isinstance(x, np.ndarray):
            idx = np.logical_and(~np.isnan(y).any(axis=1),
                                 ~np.isnan(x).any(axis=1))
            y, x, weights = y[idx], x[idx], weights[idx]

            if self.affine:
                x = np.hstack((x, np.ones((x.shape[0], 1))))

<<<<<<< HEAD
            yxT = np.einsum('nk,n,nh->nkh', y, weights, x)
            xxT = np.einsum('nk,n,nh->nkh', x, weights, x)
            yyT = np.einsum('nk,n,nh->nkh', y, weights, y)
            n = weights

            if not vectorize:
                yxT = np.sum(yxT, axis=0)
                xxT = np.sum(xxT, axis=0)
                yyT = np.sum(yyT, axis=0)
                n = np.sum(n, axis=0)
=======
            if vectorize:
                contract = 'nk,n,nh->nkh'
                n = weights
            else:
                contract = 'nk,n,nh->kh'
                n = np.sum(weights)

            yxT = np.einsum(contract, y, weights, x, optimize=True)
            xxT = np.einsum(contract, x, weights, x, optimize=True)
            yyT = np.einsum(contract, y, weights, y, optimize=True)
>>>>>>> bf8520d2

            return Stats([yxT, xxT, yyT, n])
        else:
            func = partial(self.weighted_statistics, vectorize=vectorize)
            stats = list(map(func, y, x, weights))
            return stats if vectorize else reduce(add, stats)

    @property
    def base(self):
        return np.power(2. * np.pi, - self.drow / 2.)

    def log_base(self):
        return np.log(self.base)

    def log_partition(self):
        return - np.sum(np.log(np.diag(self.lmbda_chol)))

    def entropy(self):
        raise NotImplementedError

    # Max likelihood
    def max_likelihood(self, y, x, weights=None):
        stats = self.statistics(y, x) if weights is None\
            else self.weighted_statistics(y, x, weights)

        yxT, xxT, yyT, n = stats
        self.A = np.linalg.solve(xxT, yxT.T).T
        _sigma = (yyT - self.A.dot(yxT.T)) / n

        # numerical stabilization
        _sigma = symmetrize(_sigma) + 1e-16 * np.eye(self.drow)
        assert np.allclose(_sigma, _sigma.T)
        assert np.all(np.linalg.eigvalsh(_sigma) > 0.)

        self.lmbda = invpd(_sigma)

        return self


class LinearGaussianWithDiagonalPrecision(Conditional):
    """
    Multivariate Gaussian distribution with a linear mean function.
    Parameters are linear transf. and diagonal covariance matrix:
        A, lmbdas
    """

    def __init__(self, A=None, lmbdas=None, affine=True):

        self.A = A
        self.affine = affine

        self._lmbdas = lmbdas
        self._lmbda_chol = None
        self._lmbda_chol_inv = None

    @property
    def params(self):
        return self.A, self.lmbdas

    @params.setter
    def params(self, values):
        self.A, self.lmbdas = values

    @property
    def dcol(self):
        # input dimension, intercept excluded
        if self.affine:
            return self.A.shape[1] - 1
        else:
            return self.A.shape[1]

    @property
    def drow(self):
        # output dimension
        return self.A.shape[0]

    @property
    def nb_params(self):
        return self.dcol * self.drow + self.drow

    @property
    def lmbdas(self):
        return self._lmbdas

    @lmbdas.setter
    def lmbdas(self, value):
        self._lmbdas = value
        self._lmbda_chol = None
        self._lmbda_chol_inv = None

    @property
    def lmbda(self):
        assert self._lmbdas is not None
        return np.diag(self._lmbdas)

    @property
    def lmbda_chol(self):
        if self._lmbda_chol is None:
            self._lmbda_chol = np.diag(np.sqrt(self._lmbdas))
        return self._lmbda_chol

    @property
    def lmbda_chol_inv(self):
        if self._lmbda_chol_inv is None:
            self._lmbda_chol_inv = np.diag(1. / np.sqrt(self._lmbdas))
        return self._lmbda_chol_inv

    @property
    def sigmas(self):
        return 1. / self.lmbdas

    def rvs(self, x=None):
        assert x is not None
        size = 1 if x.ndim == 1 else x.shape[0]

        y = self.mean(x)
        y += npr.normal(size=(size, self.drow)).dot(self.lmbda_chol_inv.T)

        return y

    def predict(self, x):
        if self.affine:
            A, b = self.A[:, :-1], self.A[:, -1]
<<<<<<< HEAD
            y = np.einsum('kh,...h->...k', A, x) + b.T
        else:
            y = np.einsum('kh,...h->...k', self.A, x)
=======
            y = np.einsum('kh,...h->...k', A, x, optimize=True) + b.T
        else:
            y = np.einsum('kh,...h->...k', self.A, x, optimize=True)
>>>>>>> bf8520d2

        return y

    def mean(self, x):
        return self.predict(x)

    def mode(self, x):
        return self.predict(x)

    def log_likelihood(self, y, x):
        assert x is not None

        bads = np.logical_and(np.isnan(np.atleast_2d(x)).any(axis=1),
                              np.isnan(np.atleast_2d(y)).any(axis=1))

<<<<<<< HEAD
        x = np.nan_to_num(x).reshape((-1, self.dcol))
        y = np.nan_to_num(y).reshape((-1, self.drow))

        mu = self.mean(x)
        log_lik = np.einsum('nk,kh,nh->n', mu, self.lmbda, y)\
                  - 0.5 * np.einsum('nk,kh,nh->n', mu, self.lmbda, mu)\
                  - 0.5 * np.einsum('nk,kh,nh->n', y, self.lmbda, y)
=======
        x = np.nan_to_num(x, copy=False).reshape((-1, self.dcol))
        y = np.nan_to_num(y, copy=False).reshape((-1, self.drow))

        mu = self.mean(x)
        log_lik = np.einsum('nk,kh,nh->n', mu, self.lmbda, y, optimize=True)\
                  - 0.5 * np.einsum('nk,kh,nh->n', mu, self.lmbda, mu)\
                  - 0.5 * np.einsum('nk,kh,nh->n', y, self.lmbda, y, optimize=True)
>>>>>>> bf8520d2

        log_lik[bads] = 0
        return - self.log_partition() + self.log_base() + log_lik

    def statistics(self, y, x, vectorize=False):
        if isinstance(y, np.ndarray) and isinstance(x, np.ndarray):
            idx = np.logical_and(~np.isnan(y).any(axis=1),
                                 ~np.isnan(x).any(axis=1))
            y, x = y[idx], x[idx]

            if self.affine:
                x = np.hstack((x, np.ones((x.shape[0], 1))))

<<<<<<< HEAD
            yxT = np.einsum('nk,nh->nkh', y, x)
            xxT = np.einsum('nk,nh->nkh', x, x)
            yy = np.einsum('nk,nk->nk', y, y)
            n = np.ones((y.shape[0], ))

            if not vectorize:
                yxT = np.sum(yxT, axis=0)
                xxT = np.sum(xxT, axis=0)
                yy = np.sum(yy, axis=0)
                n = np.sum(n, axis=0)
=======
            if vectorize:
                c0, c1 = 'nk,nh->nkh', 'nk,nk->nk'
                n = np.ones((y.shape[0], ))
            else:
                c0, c1 = 'nk,nh->kh', 'nk,nk->k'
                n = y.shape[0]

            yxT = np.einsum(c0, y, x, optimize=True)
            xxT = np.einsum(c0, x, x, optimize=True)
            yy = np.einsum(c1, y, y, optimize=True)
>>>>>>> bf8520d2

            return Stats([yxT, xxT, yy, n])
        else:
            func = partial(self.statistics, vectorize=vectorize)
            stats = list(map(func, y, x))
            return stats if vectorize else reduce(add, stats)

    def weighted_statistics(self, y, x, weights, vectorize=False):
        if isinstance(y, np.ndarray) and isinstance(x, np.ndarray):
            idx = np.logical_and(~np.isnan(y).any(axis=1),
                                 ~np.isnan(x).any(axis=1))
            y, x, weights = y[idx], x[idx], weights[idx]

            if self.affine:
                x = np.hstack((x, np.ones((x.shape[0], 1))))

<<<<<<< HEAD
            yxT = np.einsum('nk,n,nh->nkh', y, weights, x)
            xxT = np.einsum('nk,n,nh->nkh', x, weights, x)
            yy = np.einsum('nk,n,nh->nk', y, weights, y)
            n = weights

            if not vectorize:
                yxT = np.sum(yxT, axis=0)
                xxT = np.sum(xxT, axis=0)
                yy = np.sum(yy, axis=0)
                n = np.sum(n, axis=0)
=======
            if vectorize:
                c0, c1 = 'nk,n,nh->nkh', 'nk,n,nk->nk'
                n = weights
            else:
                c0, c1 = 'nk,n,nh->kh', 'nk,n,nk->k'
                n = np.sum(weights)

            yxT = np.einsum(c0, y, weights, x, optimize=True)
            xxT = np.einsum(c0, x, weights, x, optimize=True)
            yy = np.einsum(c1, y, weights, y, optimize=True)
>>>>>>> bf8520d2

            return Stats([yxT, xxT, yy, n])
        else:
            func = partial(self.weighted_statistics, vectorize=vectorize)
            stats = list(map(func, y, x, weights))
            return stats if vectorize else reduce(add, stats)

    @property
    def base(self):
        return np.power(2. * np.pi, - self.drow / 2.)

    def log_base(self):
        return np.log(self.base)

    def log_partition(self):
        return - 0.5 * np.sum(np.log(np.diag(self.lmbdas)))

    def entropy(self):
        raise NotImplementedError

    # Max likelihood
    def max_likelihood(self, y, x, weights=None):
        stats = self.statistics(y, x) if weights is None\
            else self.weighted_statistics(y, x, weights)

        yxT, xxT, yy, n = stats
        self.A = np.linalg.solve(xxT, yxT.T).T
        _sigmas = (yy - np.einsum('kh,kh->k', self.A, yxT)) / n
        self.lmbdas = 1. / _sigmas

        return self<|MERGE_RESOLUTION|>--- conflicted
+++ resolved
@@ -93,15 +93,9 @@
     def predict(self, x):
         if self.affine:
             A, b = self.A[:, :-1], self.A[:, -1]
-<<<<<<< HEAD
-            y = np.einsum('kh,...h->...k', A, x) + b.T
-        else:
-            y = np.einsum('kh,...h->...k', self.A, x)
-=======
             y = np.einsum('kh,...h->...k', A, x, optimize=True) + b.T
         else:
             y = np.einsum('kh,...h->...k', self.A, x, optimize=True)
->>>>>>> bf8520d2
 
         return y
 
@@ -117,15 +111,6 @@
         bads = np.logical_and(np.isnan(np.atleast_2d(x)).any(axis=1),
                               np.isnan(np.atleast_2d(y)).any(axis=1))
 
-<<<<<<< HEAD
-        x = np.nan_to_num(x).reshape((-1, self.dcol))
-        y = np.nan_to_num(y).reshape((-1, self.drow))
-
-        mu = self.mean(x)
-        log_lik = np.einsum('nk,kh,nh->n', mu, self.lmbda, y)\
-                  - 0.5 * np.einsum('nk,kh,nh->n', mu, self.lmbda, mu)\
-                  - 0.5 * np.einsum('nk,kh,nh->n', y, self.lmbda, y)
-=======
         x = np.nan_to_num(x, copy=False).reshape((-1, self.dcol))
         y = np.nan_to_num(y, copy=False).reshape((-1, self.drow))
 
@@ -133,7 +118,6 @@
         log_lik = np.einsum('nk,kh,nh->n', mu, self.lmbda, y, optimize=True)\
                   - 0.5 * np.einsum('nk,kh,nh->n', mu, self.lmbda, mu)\
                   - 0.5 * np.einsum('nk,kh,nh->n', y, self.lmbda, y, optimize=True)
->>>>>>> bf8520d2
 
         log_lik[bads] = 0
         return - self.log_partition() + self.log_base() + log_lik
@@ -147,18 +131,6 @@
             if self.affine:
                 x = np.hstack((x, np.ones((x.shape[0], 1))))
 
-<<<<<<< HEAD
-            yxT = np.einsum('nk,nh->nkh', y, x)
-            xxT = np.einsum('nk,nh->nkh', x, x)
-            yyT = np.einsum('nk,nh->nkh', y, y)
-            n = np.ones((y.shape[0], ))
-
-            if not vectorize:
-                yxT = np.sum(yxT, axis=0)
-                xxT = np.sum(xxT, axis=0)
-                yyT = np.sum(yyT, axis=0)
-                n = np.sum(n, axis=0)
-=======
             if vectorize:
                 contract = 'nk,nh->nkh'
                 n = np.ones((y.shape[0], ))
@@ -169,7 +141,6 @@
             yxT = np.einsum(contract, y, x, optimize=True)
             xxT = np.einsum(contract, x, x, optimize=True)
             yyT = np.einsum(contract, y, y, optimize=True)
->>>>>>> bf8520d2
 
             return Stats([yxT, xxT, yyT, n])
         else:
@@ -186,18 +157,6 @@
             if self.affine:
                 x = np.hstack((x, np.ones((x.shape[0], 1))))
 
-<<<<<<< HEAD
-            yxT = np.einsum('nk,n,nh->nkh', y, weights, x)
-            xxT = np.einsum('nk,n,nh->nkh', x, weights, x)
-            yyT = np.einsum('nk,n,nh->nkh', y, weights, y)
-            n = weights
-
-            if not vectorize:
-                yxT = np.sum(yxT, axis=0)
-                xxT = np.sum(xxT, axis=0)
-                yyT = np.sum(yyT, axis=0)
-                n = np.sum(n, axis=0)
-=======
             if vectorize:
                 contract = 'nk,n,nh->nkh'
                 n = weights
@@ -208,7 +167,6 @@
             yxT = np.einsum(contract, y, weights, x, optimize=True)
             xxT = np.einsum(contract, x, weights, x, optimize=True)
             yyT = np.einsum(contract, y, weights, y, optimize=True)
->>>>>>> bf8520d2
 
             return Stats([yxT, xxT, yyT, n])
         else:
@@ -332,15 +290,9 @@
     def predict(self, x):
         if self.affine:
             A, b = self.A[:, :-1], self.A[:, -1]
-<<<<<<< HEAD
-            y = np.einsum('kh,...h->...k', A, x) + b.T
-        else:
-            y = np.einsum('kh,...h->...k', self.A, x)
-=======
             y = np.einsum('kh,...h->...k', A, x, optimize=True) + b.T
         else:
             y = np.einsum('kh,...h->...k', self.A, x, optimize=True)
->>>>>>> bf8520d2
 
         return y
 
@@ -356,15 +308,6 @@
         bads = np.logical_and(np.isnan(np.atleast_2d(x)).any(axis=1),
                               np.isnan(np.atleast_2d(y)).any(axis=1))
 
-<<<<<<< HEAD
-        x = np.nan_to_num(x).reshape((-1, self.dcol))
-        y = np.nan_to_num(y).reshape((-1, self.drow))
-
-        mu = self.mean(x)
-        log_lik = np.einsum('nk,kh,nh->n', mu, self.lmbda, y)\
-                  - 0.5 * np.einsum('nk,kh,nh->n', mu, self.lmbda, mu)\
-                  - 0.5 * np.einsum('nk,kh,nh->n', y, self.lmbda, y)
-=======
         x = np.nan_to_num(x, copy=False).reshape((-1, self.dcol))
         y = np.nan_to_num(y, copy=False).reshape((-1, self.drow))
 
@@ -372,7 +315,6 @@
         log_lik = np.einsum('nk,kh,nh->n', mu, self.lmbda, y, optimize=True)\
                   - 0.5 * np.einsum('nk,kh,nh->n', mu, self.lmbda, mu)\
                   - 0.5 * np.einsum('nk,kh,nh->n', y, self.lmbda, y, optimize=True)
->>>>>>> bf8520d2
 
         log_lik[bads] = 0
         return - self.log_partition() + self.log_base() + log_lik
@@ -386,18 +328,6 @@
             if self.affine:
                 x = np.hstack((x, np.ones((x.shape[0], 1))))
 
-<<<<<<< HEAD
-            yxT = np.einsum('nk,nh->nkh', y, x)
-            xxT = np.einsum('nk,nh->nkh', x, x)
-            yy = np.einsum('nk,nk->nk', y, y)
-            n = np.ones((y.shape[0], ))
-
-            if not vectorize:
-                yxT = np.sum(yxT, axis=0)
-                xxT = np.sum(xxT, axis=0)
-                yy = np.sum(yy, axis=0)
-                n = np.sum(n, axis=0)
-=======
             if vectorize:
                 c0, c1 = 'nk,nh->nkh', 'nk,nk->nk'
                 n = np.ones((y.shape[0], ))
@@ -408,7 +338,6 @@
             yxT = np.einsum(c0, y, x, optimize=True)
             xxT = np.einsum(c0, x, x, optimize=True)
             yy = np.einsum(c1, y, y, optimize=True)
->>>>>>> bf8520d2
 
             return Stats([yxT, xxT, yy, n])
         else:
@@ -425,18 +354,6 @@
             if self.affine:
                 x = np.hstack((x, np.ones((x.shape[0], 1))))
 
-<<<<<<< HEAD
-            yxT = np.einsum('nk,n,nh->nkh', y, weights, x)
-            xxT = np.einsum('nk,n,nh->nkh', x, weights, x)
-            yy = np.einsum('nk,n,nh->nk', y, weights, y)
-            n = weights
-
-            if not vectorize:
-                yxT = np.sum(yxT, axis=0)
-                xxT = np.sum(xxT, axis=0)
-                yy = np.sum(yy, axis=0)
-                n = np.sum(n, axis=0)
-=======
             if vectorize:
                 c0, c1 = 'nk,n,nh->nkh', 'nk,n,nk->nk'
                 n = weights
@@ -447,7 +364,6 @@
             yxT = np.einsum(c0, y, weights, x, optimize=True)
             xxT = np.einsum(c0, x, weights, x, optimize=True)
             yy = np.einsum(c1, y, weights, y, optimize=True)
->>>>>>> bf8520d2
 
             return Stats([yxT, xxT, yy, n])
         else:
