--- conflicted
+++ resolved
@@ -32,17 +32,12 @@
 
     @property
     def din(self):
-<<<<<<< HEAD
         # input dimension, intercept excluded
         if self.affine:
             return self.A.shape[1] - 1
         else:
             return self.A.shape[1]
-=======
-        # input dimension
-        return self.A.shape[1]
->>>>>>> 3389e37e
-
+          
     @property
     def dout(self):
         # output dimension
