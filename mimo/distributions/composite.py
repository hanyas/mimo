import numpy as np

from scipy.special import digamma

from mimo.abstraction import Distribution
from mimo.abstraction import Statistics as Stats

from mimo.distributions import GaussianWithPrecision
from mimo.distributions import GaussianWithDiagonalPrecision
<<<<<<< HEAD
from mimo.distributions import LinearGaussianWithPrecision
from mimo.distributions import Wishart
from mimo.distributions import Gamma
from mimo.distributions import MatrixNormalWithPrecision

from mimo.util.matrix import invpd
from mimo.util.data import extendlists

=======

from mimo.distributions import LinearGaussianWithPrecision
from mimo.distributions import LinearGaussianWithDiagonalPrecision

from mimo.distributions import Wishart
from mimo.distributions import Gamma

from mimo.distributions import MatrixNormalWithPrecision
from mimo.distributions import MatrixNormalWithDiagonalPrecision

from mimo.util.matrix import invpd, blockarray
from mimo.util.data import extendlists

>>>>>>> bf8520d2

class NormalWishart(Distribution):

    def __init__(self, mu, kappa, psi, nu):
        self.gaussian = GaussianWithPrecision(mu=mu)
        self.wishart = Wishart(psi=psi, nu=nu)
        self.kappa = kappa

    @property
    def dim(self):
        return self.gaussian.dim

    @property
    def params(self):
        return self.gaussian.mu, self.kappa, self.wishart.psi, self.wishart.nu

    @params.setter
    def params(self, values):
        self.gaussian.mu, self.kappa, self.wishart.psi, self.wishart.nu = values

    def rvs(self, size=1):
        lmbda = self.wishart.rvs()
        self.gaussian.lmbda = self.kappa * lmbda
        mu = self.gaussian.rvs()
        return mu, lmbda

    def mean(self):
        return self.gaussian.mean(), self.wishart.mean()

    def mode(self):
        return self.gaussian.mode(), self.wishart.mode()

    def log_likelihood(self, x):
        mu, lmbda = x
        return GaussianWithPrecision(mu=self.gaussian.mu,
                                     lmbda=self.kappa * np.eye(self.dim)).log_likelihood(mu) \
               + self.wishart.log_likelihood(lmbda)

    @property
    def base(self):
        return self.gaussian.base * self.wishart.base

    def log_base(self):
        return np.log(self.base)

    @property
    def nat_param(self):
        return self.std_to_nat(self.params)

    @nat_param.setter
    def nat_param(self, natparam):
        self.params = self.nat_to_std(natparam)

    @staticmethod
    def std_to_nat(params):
        # The definition of stats is slightly different
        # from literatur to make posterior updates easy

        # Assumed stats
        # stats = [lmbda @ x,
        #          -0.5 * lmbda @ xxT,
        #          -0.5 * lmbda,
        #          0.5 * logdet_lmbda]

        mu = params[1] * params[0]
        kappa = params[1]
        psi = invpd(params[2]) \
              + params[1] * np.outer(params[0], params[0])
        nu = params[3] - params[2].shape[0]
        return Stats([mu, kappa, psi, nu])

    @staticmethod
    def nat_to_std(natparam):
        mu = natparam[0] / natparam[1]
        kappa = natparam[1]
        psi = invpd(natparam[2] - kappa * np.outer(mu, mu))
        nu = natparam[3] + natparam[2].shape[0]
        return mu, kappa, psi, nu

    def log_partition(self, params=None):
        _, kappa, psi, nu = params if params is not None else self.params
        dim = self.dim if params else psi.shape[0]
        return - 0.5 * dim * np.log(kappa)\
               + Wishart(psi=psi, nu=nu).log_partition()
<<<<<<< HEAD

    def expected_statistics(self):
        # stats = [lmbda @ x,
        #          -0.5 * lmbda @ xxT,
        #          -0.5 * lmbda,
        #          0.5 * logdet_lmbda]

        E_x = self.wishart.nu * self.wishart.psi @ self.gaussian.mu
        E_xLmbdaxT = - 0.5 * (self.dim / self.kappa + self.gaussian.mu.dot(E_x))
        E_lmbda = - 0.5 * (self.wishart.nu * self.wishart.psi)
        E_logdet_lmbda = 0.5 * (np.sum(digamma((self.wishart.nu - np.arange(self.dim)) / 2.))
                                + self.dim * np.log(2.) + 2. * np.sum(np.log(np.diag(self.wishart.psi_chol))))

        return E_x, E_xLmbdaxT, E_lmbda, E_logdet_lmbda

    def entropy(self):
        nat_param, stats = self.nat_param, self.expected_statistics()
        return self.log_partition() - self.log_base()\
               - (np.dot(nat_param[0], stats[0]) + nat_param[1] * stats[1]
                  + np.tensordot(nat_param[2], stats[2]) + nat_param[3] * stats[3])

    def cross_entropy(self, dist):
        nat_param, stats = dist.nat_param, self.expected_statistics()
        return dist.log_partition() - dist.log_base() \
               - (np.dot(nat_param[0], stats[0]) + nat_param[1] * stats[1]
                  + np.tensordot(nat_param[2], stats[2]) + nat_param[3] * stats[3])

    def expected_log_likelihood(self, x):
        # Natural parameter of marginal log-distirbution
        # are the expected statsitics of the posterior
        nat_param = self.expected_statistics()

        # Data statistics under a Gaussian likelihood
        # log-parition is subsumed into nat*stats
        liklihood = GaussianWithPrecision(mu=np.empty(x.shape[-1]))
        stats = liklihood.statistics(x, vectorize=True)
        log_base = liklihood.log_base()

        return log_base + np.einsum('k,nk->n', nat_param[0], stats[0])\
               + nat_param[1] * stats[1] + nat_param[3] * stats[3]\
               + np.einsum('kh,nkh->n', nat_param[2], stats[2])
=======

    def expected_statistics(self):
        # stats = [lmbda @ x,
        #          -0.5 * lmbda @ xxT,
        #          -0.5 * lmbda,
        #          0.5 * logdet_lmbda]

        E_x = self.wishart.nu * self.wishart.psi @ self.gaussian.mu
        E_xLmbdaxT = - 0.5 * (self.dim / self.kappa + self.gaussian.mu.dot(E_x))
        E_lmbda = - 0.5 * (self.wishart.nu * self.wishart.psi)
        E_logdet_lmbda = 0.5 * (np.sum(digamma((self.wishart.nu - np.arange(self.dim)) / 2.))
                                + self.dim * np.log(2.) + 2. * np.sum(np.log(np.diag(self.wishart.psi_chol))))

        return E_x, E_xLmbdaxT, E_lmbda, E_logdet_lmbda

    def entropy(self):
        nat_param, stats = self.nat_param, self.expected_statistics()
        return self.log_partition() - self.log_base()\
               - (np.dot(nat_param[0], stats[0]) + nat_param[1] * stats[1]
                  + np.tensordot(nat_param[2], stats[2]) + nat_param[3] * stats[3])

    def cross_entropy(self, dist):
        nat_param, stats = dist.nat_param, self.expected_statistics()
        return dist.log_partition() - dist.log_base() \
               - (np.dot(nat_param[0], stats[0]) + nat_param[1] * stats[1]
                  + np.tensordot(nat_param[2], stats[2]) + nat_param[3] * stats[3])

    # This implementation is valid but terribly slow
    def _expected_log_likelihood(self, x):
        # Natural parameter of marginal log-distirbution
        # are the expected statsitics of the posterior
        nat_param = self.expected_statistics()

        # Data statistics under a Gaussian likelihood
        # log-parition is subsumed into nat*stats
        liklihood = GaussianWithPrecision(mu=np.empty_like(nat_param[0]))
        stats = liklihood.statistics(x, vectorize=True)
        log_base = liklihood.log_base()

        return log_base + np.einsum('k,nk->n', nat_param[0], stats[0])\
               + nat_param[1] * stats[1] + nat_param[3] * stats[3]\
               + np.einsum('kh,nkh->n', nat_param[2], stats[2])

    def expected_log_likelihood(self, x):
        _, _, _, _E_logdet_lmbda = self.expected_statistics()
        E_logdet_lmbda = 2. * _E_logdet_lmbda

        xc = np.einsum('nk,kh,nh->n', x - self.gaussian.mu, self.wishart.psi,
                       x - self.gaussian.mu, optimize=True)
>>>>>>> bf8520d2

        # see Eqs. 10.64, 10.67, and 10.71 in Bishop
        # sneaky gaussian/quadratic identity hidden here
        return 0.5 * E_logdet_lmbda - 0.5 * self.dim / self.kappa\
               - 0.5 * self.wishart.nu * xc\
               - 0.5 * self.dim * np.log(2. * np.pi)

<<<<<<< HEAD
=======

>>>>>>> bf8520d2
class NormalGamma(Distribution):

    def __init__(self, mu, kappas, alphas, betas):
        self.gaussian = GaussianWithDiagonalPrecision(mu=mu)
        self.gamma = Gamma(alphas=alphas, betas=betas)
        self.kappas = kappas

    @property
    def dim(self):
        return self.gaussian.dim

    @property
    def params(self):
        return self.gaussian.mu, self.kappas, self.gamma.alphas, self.gamma.betas

    @params.setter
    def params(self, values):
        self.gaussian.mu, self.kappas, self.gamma.alphas, self.gamma.betas = values

    def rvs(self, size=1):
        lmbdas = self.gamma.rvs()
        self.gaussian.lmbdas = self.kappas * lmbdas
        mu = self.gaussian.rvs()
        return mu, lmbdas

    def mean(self):
        return self.gaussian.mean(), self.gamma.mean()

    def mode(self):
        return self.gaussian.mode(), self.gamma.mode()

    def log_likelihood(self, x):
        mu, lmbdas = x
        return GaussianWithDiagonalPrecision(mu=self.gaussian.mu,
                                             lmbdas=self.kappas * lmbdas).log_likelihood(mu)\
               + self.gamma.log_likelihood(lmbdas)
<<<<<<< HEAD

    @property
    def base(self):
        return self.gaussian.base * self.gamma.base

=======

    @property
    def base(self):
        return self.gaussian.base * self.gamma.base

>>>>>>> bf8520d2
    def log_base(self):
        return np.log(self.base)

    @property
    def nat_param(self):
        return self.std_to_nat(self.params)

    @nat_param.setter
    def nat_param(self, natparam):
        self.params = self.nat_to_std(natparam)

    @staticmethod
    def std_to_nat(params):
        # The definition of stats is slightly different
        # from literatur to make posterior updates easy

        # Assumed stats
        # stats = [lmbdas * x,
        #          -0.5 * lmbdas * xx,
        #          0.5 * log_lmbdas
        #          -0.5 * lmbdas]

        mu = params[1] * params[0]
        kappas = params[1]
        alphas = 2. * params[2] - 1.
        betas = 2. * params[3] + params[1] * params[0]**2
        return Stats([mu, kappas, alphas, betas])

    @staticmethod
    def nat_to_std(natparam):
        mu = natparam[0] / natparam[1]
        kappas = natparam[1]
        alphas = 0.5 * (natparam[2] + 1.)
        betas = 0.5 * (natparam[3] - kappas * mu**2)
        return mu, kappas, alphas, betas

    def log_partition(self, params=None):
        mu, kappas, alphas, betas = params if params is not None else self.params
        return - 0.5 * np.sum(np.log(kappas)) + Gamma(alphas=alphas, betas=betas).log_partition()

    def expected_statistics(self):
        # stats = [lmbdas * x,
        #          -0.5 * lmbdas * xx,
        #          0.5 * log_lmbdas
        #          -0.5 * lmbdas]

        E_x = self.gamma.alphas / self.gamma.betas * self.gaussian.mu
        E_lmbdas_xx = - 0.5 * (1. / self.kappas + self.gaussian.mu * E_x)
        E_log_lmbdas = 0.5 * (digamma(self.gamma.alphas) - np.log(self.gamma.betas))
        E_lmbdas = - 0.5 * (self.gamma.alphas / self.gamma.betas)

        return E_x, E_lmbdas_xx, E_log_lmbdas, E_lmbdas

    def entropy(self):
        nat_param, stats = self.nat_param, self.expected_statistics()
        return self.log_partition() - self.log_base()\
               - (np.dot(nat_param[0], stats[0]) + np.dot(nat_param[1], stats[1])
                  + np.dot(nat_param[2], stats[2]) + np.dot(nat_param[3], stats[3]))

    def cross_entropy(self, dist):
        nat_param, stats = dist.nat_param, self.expected_statistics()
        return self.log_partition() - self.log_base()\
               - (np.dot(nat_param[0], stats[0]) + np.dot(nat_param[1], stats[1])
                  + np.dot(nat_param[2], stats[2]) + np.dot(nat_param[3], stats[3]))

<<<<<<< HEAD
    def expected_log_likelihood(self, x):
=======
    # This implementation is valid but terribly slow
    def _expected_log_likelihood(self, x):
>>>>>>> bf8520d2
        # Natural parameter of marginal log-distirbution
        # are the expected statsitics of the posterior
        nat_param = self.expected_statistics()

        # Data statistics under a Gaussian likelihood
        # log-parition is subsumed into nat*stats
<<<<<<< HEAD
        liklihood = GaussianWithDiagonalPrecision(mu=np.empty(x.shape[-1]))
=======
        liklihood = GaussianWithDiagonalPrecision(mu=np.empty_like(nat_param[0]))
>>>>>>> bf8520d2
        stats = liklihood.statistics(x, vectorize=True)
        log_base = liklihood.log_base()

        return log_base + np.einsum('k,nk->n', nat_param[0], stats[0])\
               + np.einsum('k,nk->n', nat_param[1], stats[1])\
               + np.einsum('k,nk->n', nat_param[2], stats[2])\
               + np.einsum('k,nk->n', nat_param[3], stats[3])

<<<<<<< HEAD
=======
    def expected_log_likelihood(self, x):
        E_x, E_lmbdas_xx, E_log_lmbdas, E_lmbdas = self.expected_statistics()
        return (x**2).dot(E_lmbdas) + x.dot(E_x)\
               + E_lmbdas_xx.sum() + E_log_lmbdas.sum()\
               - 0.5 * self.dim * np.log(2. * np.pi)

>>>>>>> bf8520d2

class TiedNormalWisharts:

    def __init__(self, mus, kappas, psi, nu):
        self.wishart = Wishart(psi=psi, nu=nu)
        self.components = [NormalWishart(mu=_mu, kappa=_kappa, psi=psi, nu=nu)
                           for _mu, _kappa in zip(mus, kappas)]

    @property
    def params(self):
        return self.mus, self.kappas, self.psi, self.nu

    @params.setter
    def params(self, values):
        self.mus, self.kappas, self.psi, self.nu = values

    def rvs(self, size=1):
        assert size == 1
        lmbda = Wishart(psi=self.psi, nu=self.nu).rvs()
        for idx, c in enumerate(self.components):
            c.gaussian.lmbda = c.kappa * lmbda
        mus = [c.gaussian.rvs() for c in self.components]
        return mus, lmbda

    @property
    def dim(self):
        return self.psi.shape[0]

    @property
    def size(self):
        return len(self.components)

    @property
    def mus(self):
        return[c.gaussian.mu for c in self.components]

    @mus.setter
    def mus(self, values):
        for idx, c in enumerate(self.components):
            c.gaussian.mu = values[idx]

    @property
    def kappas(self):
        return [c.kappa for c in self.components]

    @kappas.setter
    def kappas(self, values):
        for idx, c in enumerate(self.components):
            c.kappa = values[idx]

    @property
    def psi(self):
        return self.wishart.psi

    @psi.setter
    def psi(self, value):
        self.wishart.psi = value
        for c in self.components:
            c.wishart.psi = value

    @property
    def nu(self):
        return self.wishart.nu

    @nu.setter
    def nu(self, value):
        self.wishart.nu = value
        for c in self.components:
            c.wishart.nu = value

    def mean(self):
        mus = [c.gaussian.mean() for c in self.components]
        lmbda = Wishart(psi=self.psi, nu=self.nu).mean()
        return mus, lmbda

    def mode(self):
        mus = [c.gaussian.mode() for c in self.components]
        lmbda = self.wishart.mode()
        return mus, lmbda

    @property
    def nat_param(self):
        return self.std_to_nat(self.params)

    @nat_param.setter
    def nat_param(self, natparam):
        self.params = self.nat_to_std(natparam)

    @staticmethod
    def std_to_nat(params):
        nat = [NormalWishart.std_to_nat(_params)
               for _params in zip(*extendlists(params))]
        return Stats(nat)

    @staticmethod
    def nat_to_std(natparam):
        mus, kappas = [], []
        psis, nus = [], []
        for _natparam in natparam:
            mus.append(_natparam[0] / _natparam[1])
            kappas.append(_natparam[1])
            psis.append(_natparam[2] - kappas[-1] * np.outer(mus[-1], mus[-1]))
            nus.append(_natparam[3] + _natparam[2].shape[0])

        psi = invpd(np.mean(np.stack(psis, axis=2), axis=2))
        nu = np.mean(np.hstack(nus))

        return mus, kappas, psi, nu

    def entropy(self):
        return np.sum([c.entropy() for c in self.components])

    def cross_entropy(self, dist):
        return np.sum([c.cross_entropy(d) for c, d in zip(self.components, dist.components)])

    def expected_log_likelihood(self, x):
        return np.stack([c.expected_log_likelihood(x) for c in self.components], axis=1)


class MatrixNormalWishart(Distribution):

    def __init__(self, M, K, psi, nu):
        self.matnorm = MatrixNormalWithPrecision(M=M, K=K)
        self.wishart = Wishart(psi=psi, nu=nu)

    @property
    def dcol(self):
        return self.matnorm.dcol

    @property
    def drow(self):
        return self.matnorm.drow

    @property
    def params(self):
        return self.matnorm.M, self.matnorm.K, self.wishart.psi, self.wishart.nu

    @params.setter
    def params(self, values):
        self.matnorm.M, self.matnorm.K, self.wishart.psi, self.wishart.nu = values

    def rvs(self, size=1):
        lmbda = self.wishart.rvs()
        self.matnorm.V = lmbda
        A = self.matnorm.rvs()
        return A, lmbda

    def mean(self):
        return self.matnorm.mean(), self.wishart.mean()

    def mode(self):
        return self.matnorm.mode(), self.wishart.mode()

    def log_likelihood(self, x):
        A, lmbda = x
        return MatrixNormalWithPrecision(M=self.matnorm.M, V=lmbda,
                                         K=self.matnorm.K).log_likelihood(A)\
               + self.wishart.log_likelihood(lmbda)

    @property
    def base(self):
        return self.matnorm.base * self.wishart.base

    def log_base(self):
        return np.log(self.base)

    def statistics(self, A, lmbda):
        # Stats corresponding to a diagonal Gamma prior on K
        a = 0.5 * A.shape[0] * np.ones((A.shape[-1]))
        b = - 0.5 * np.einsum('kh,km,mh->h', A - self.matnorm.M,
                              lmbda, A - self.matnorm.M)
        return Stats([a, b])

    @property
    def nat_param(self):
        return self.std_to_nat(self.params)

    @nat_param.setter
    def nat_param(self, natparam):
        self.params = self.nat_to_std(natparam)

    @staticmethod
    def std_to_nat(params):
        # The definition of stats is slightly different
        # from literatur to make posterior updates easy

        # Assumed stats
        # stats = [lmbda @ A,
        #          -0.5 * lmbda @ AAT,
        #          -0.5 * lmbda,
        #          0.5 * logdet_lmbda]

        M = params[0].dot(params[1])
        K = params[1]
        psi = invpd(params[2]) + params[0].dot(K).dot(params[0].T)
        nu = params[3] - params[2].shape[0]
        return Stats([M, K, psi, nu])

    @staticmethod
    def nat_to_std(natparam):
        M = np.linalg.solve(natparam[1], natparam[0].T).T
        K = natparam[1]
        psi = invpd(natparam[2] - M.dot(K).dot(M.T))
        nu = natparam[3] + natparam[2].shape[0]

        return M, K, psi, nu
<<<<<<< HEAD

    def log_partition(self, params=None):
        M, K, psi, nu = params if params is not None else self.params
        drow = self.drow if params else M.shape[0]
        return - 0.5 * drow * np.linalg.slogdet(K)[1]\
               + Wishart(psi=psi, nu=nu).log_partition()

    def expected_statistics(self):
        # stats = [lmbda @ A,
        #          -0.5 * lmbda @ AAT,
        #          -0.5 * lmbda,
        #          0.5 * logdet_lmbda]

        E_Lmbda_A = self.wishart.nu * self.wishart.psi @ self.matnorm.M
        E_AT_Lmbda_A = - 0.5 * (self.drow * invpd(self.matnorm.K) + self.matnorm.M.T.dot(E_Lmbda_A))
        E_lmbda = - 0.5 * (self.wishart.nu * self.wishart.psi)
        E_logdet_lmbda = 0.5 * (np.sum(digamma((self.wishart.nu - np.arange(self.drow)) / 2.))
                                + self.drow * np.log(2.) + 2. * np.sum(np.log(np.diag(self.wishart.psi_chol))))

        return E_Lmbda_A, E_AT_Lmbda_A, E_lmbda, E_logdet_lmbda

    def entropy(self):
        nat_param, stats = self.nat_param, self.expected_statistics()
        return self.log_partition() - self.log_base()\
               - (np.tensordot(nat_param[0], stats[0])
                  + np.tensordot(nat_param[1], stats[1])
                  + np.tensordot(nat_param[2], stats[2])
                  + nat_param[3] * stats[3])

    def cross_entropy(self, dist):
        nat_param, stats = dist.nat_param, self.expected_statistics()
        return dist.log_partition() - dist.log_base() \
               - (np.tensordot(nat_param[0], stats[0])
                  + np.tensordot(nat_param[1], stats[1])
                  + np.tensordot(nat_param[2], stats[2])
                  + nat_param[3] * stats[3])

    def expected_log_likelihood(self, y, x, affine=True):
        # Natural parameter of marginal log-distirbution
        # are the expected statsitics of the posterior
        nat_param = self.expected_statistics()

        # Data statistics under a linear Gaussian likelihood
        # log-parition is subsumed into nat*stats
        _A = np.empty((y.shape[-1], x.shape[-1]))
        liklihood = LinearGaussianWithPrecision(A=_A, affine=affine)
        stats = liklihood.statistics(y, x, vectorize=True)
        log_base = liklihood.log_base()

        return log_base + np.einsum('kh,nkh->n', nat_param[0], stats[0])\
               + np.einsum('kh,nkh->n', nat_param[1], stats[1])\
               + np.einsum('kh,nkh->n', nat_param[2], stats[2])\
               + nat_param[3] * stats[3]
=======

    def log_partition(self, params=None):
        M, K, psi, nu = params if params is not None else self.params
        drow = self.drow if params else M.shape[0]
        return - 0.5 * drow * np.linalg.slogdet(K)[1]\
               + Wishart(psi=psi, nu=nu).log_partition()

    def expected_statistics(self):
        # stats = [lmbda @ A,
        #          -0.5 * lmbda @ AAT,
        #          -0.5 * lmbda,
        #          0.5 * logdet_lmbda]

        E_Lmbda_A = self.wishart.nu * self.wishart.psi @ self.matnorm.M
        E_AT_Lmbda_A = - 0.5 * (self.drow * invpd(self.matnorm.K) + self.matnorm.M.T.dot(E_Lmbda_A))
        E_lmbda = - 0.5 * (self.wishart.nu * self.wishart.psi)
        E_logdet_lmbda = 0.5 * (np.sum(digamma((self.wishart.nu - np.arange(self.drow)) / 2.))
                                + self.drow * np.log(2.) + 2. * np.sum(np.log(np.diag(self.wishart.psi_chol))))

        return E_Lmbda_A, E_AT_Lmbda_A, E_lmbda, E_logdet_lmbda

    def entropy(self):
        nat_param, stats = self.nat_param, self.expected_statistics()
        return self.log_partition() - self.log_base()\
               - (np.tensordot(nat_param[0], stats[0])
                  + np.tensordot(nat_param[1], stats[1])
                  + np.tensordot(nat_param[2], stats[2])
                  + nat_param[3] * stats[3])

    def cross_entropy(self, dist):
        nat_param, stats = dist.nat_param, self.expected_statistics()
        return dist.log_partition() - dist.log_base() \
               - (np.tensordot(nat_param[0], stats[0])
                  + np.tensordot(nat_param[1], stats[1])
                  + np.tensordot(nat_param[2], stats[2])
                  + nat_param[3] * stats[3])

    # This implementation is valid but terribly slow
    def _expected_log_likelihood(self, y, x, affine=True):
        # Natural parameter of marginal log-distirbution
        # are the expected statsitics of the posterior
        nat_param = self.expected_statistics()

        # Data statistics under a linear Gaussian likelihood
        # log-parition is subsumed into nat*stats
        _A = np.empty_like(nat_param[0])
        liklihood = LinearGaussianWithPrecision(A=_A, affine=affine)
        stats = liklihood.statistics(y, x, vectorize=True)
        log_base = liklihood.log_base()

        return log_base + np.einsum('kh,nkh->n', nat_param[0], stats[0])\
               + np.einsum('kh,nkh->n', nat_param[1], stats[1])\
               + np.einsum('kh,nkh->n', nat_param[2], stats[2])\
               + nat_param[3] * stats[3]

    def expected_log_likelihood(self, y, x, affine=True):
        E_Lmbda_A, _E_AT_Lmbda_A, _E_lmbda, _E_logdet_lmbda = self.expected_statistics()
        E_AT_Lmbda_A, E_lmbda, E_logdet_lmbda = -2. * _E_AT_Lmbda_A, -2. * _E_lmbda, 2. * _E_logdet_lmbda

        res = 0.
        if affine:
            E_Lmbda_A, E_Lmbda_b = E_Lmbda_A[:, :-1], E_Lmbda_A[:, -1]
            E_AT_Lmbda_A, E_AT_Lmbda_b, E_bT_Lmbda_b = E_AT_Lmbda_A[:-1, :-1],\
                                                       E_AT_Lmbda_A[:-1, -1],\
                                                       E_AT_Lmbda_A[-1, -1]
            res += y.dot(E_Lmbda_b)
            res -= x.dot(E_AT_Lmbda_b)
            res -= 1. / 2 * E_bT_Lmbda_b

        parammat = -1. / 2 * blockarray([[E_AT_Lmbda_A, - E_Lmbda_A.T],
                                         [- E_Lmbda_A,    E_lmbda]])

        xy = np.hstack((x, y))

        res += np.einsum('ni,ni->n', xy.dot(parammat), xy, optimize=True)
        res += - self.drow / 2. * np.log(2 * np.pi) + 1. / 2 * E_logdet_lmbda

        return res


class MatrixNormalGamma(Distribution):

    def __init__(self, M, K, alphas, betas):
        self.matnorm = MatrixNormalWithDiagonalPrecision(M=M, K=K)
        self.gamma = Gamma(alphas=alphas, betas=betas)

    @property
    def dcol(self):
        return self.matnorm.dcol

    @property
    def drow(self):
        return self.matnorm.drow

    @property
    def params(self):
        return self.matnorm.M, self.matnorm.K, self.gamma.alphas, self.gamma.betas

    @params.setter
    def params(self, values):
        self.matnorm.M, self.matnorm.K, self.gamma.alphas, self.gamma.betas = values

    def rvs(self, size=1):
        lmbdas = self.gamma.rvs()
        self.matnorm.vs = lmbdas
        A = self.matnorm.rvs()
        return A, lmbdas

    def mean(self):
        return self.matnorm.mean(), self.gamma.mean()

    def mode(self):
        return self.matnorm.mode(), self.gamma.mode()

    def log_likelihood(self, x):
        A, lmbdas = x
        return MatrixNormalWithDiagonalPrecision(M=self.matnorm.M, vs=lmbdas,
                                                 K=self.matnorm.K).log_likelihood(A)\
               + self.gamma.log_likelihood(lmbdas)

    @property
    def base(self):
        return self.matnorm.base * self.gamma.base

    def log_base(self):
        return np.log(self.base)

    @property
    def nat_param(self):
        return self.std_to_nat(self.params)

    @nat_param.setter
    def nat_param(self, natparam):
        self.params = self.nat_to_std(natparam)
>>>>>>> bf8520d2
<|MERGE_RESOLUTION|>--- conflicted
+++ resolved
@@ -7,22 +7,12 @@
 
 from mimo.distributions import GaussianWithPrecision
 from mimo.distributions import GaussianWithDiagonalPrecision
-<<<<<<< HEAD
+
 from mimo.distributions import LinearGaussianWithPrecision
+from mimo.distributions import LinearGaussianWithDiagonalPrecision
+
 from mimo.distributions import Wishart
 from mimo.distributions import Gamma
-from mimo.distributions import MatrixNormalWithPrecision
-
-from mimo.util.matrix import invpd
-from mimo.util.data import extendlists
-
-=======
-
-from mimo.distributions import LinearGaussianWithPrecision
-from mimo.distributions import LinearGaussianWithDiagonalPrecision
-
-from mimo.distributions import Wishart
-from mimo.distributions import Gamma
 
 from mimo.distributions import MatrixNormalWithPrecision
 from mimo.distributions import MatrixNormalWithDiagonalPrecision
@@ -30,7 +20,6 @@
 from mimo.util.matrix import invpd, blockarray
 from mimo.util.data import extendlists
 
->>>>>>> bf8520d2
 
 class NormalWishart(Distribution):
 
@@ -115,7 +104,6 @@
         dim = self.dim if params else psi.shape[0]
         return - 0.5 * dim * np.log(kappa)\
                + Wishart(psi=psi, nu=nu).log_partition()
-<<<<<<< HEAD
 
     def expected_statistics(self):
         # stats = [lmbda @ x,
@@ -143,48 +131,6 @@
                - (np.dot(nat_param[0], stats[0]) + nat_param[1] * stats[1]
                   + np.tensordot(nat_param[2], stats[2]) + nat_param[3] * stats[3])
 
-    def expected_log_likelihood(self, x):
-        # Natural parameter of marginal log-distirbution
-        # are the expected statsitics of the posterior
-        nat_param = self.expected_statistics()
-
-        # Data statistics under a Gaussian likelihood
-        # log-parition is subsumed into nat*stats
-        liklihood = GaussianWithPrecision(mu=np.empty(x.shape[-1]))
-        stats = liklihood.statistics(x, vectorize=True)
-        log_base = liklihood.log_base()
-
-        return log_base + np.einsum('k,nk->n', nat_param[0], stats[0])\
-               + nat_param[1] * stats[1] + nat_param[3] * stats[3]\
-               + np.einsum('kh,nkh->n', nat_param[2], stats[2])
-=======
-
-    def expected_statistics(self):
-        # stats = [lmbda @ x,
-        #          -0.5 * lmbda @ xxT,
-        #          -0.5 * lmbda,
-        #          0.5 * logdet_lmbda]
-
-        E_x = self.wishart.nu * self.wishart.psi @ self.gaussian.mu
-        E_xLmbdaxT = - 0.5 * (self.dim / self.kappa + self.gaussian.mu.dot(E_x))
-        E_lmbda = - 0.5 * (self.wishart.nu * self.wishart.psi)
-        E_logdet_lmbda = 0.5 * (np.sum(digamma((self.wishart.nu - np.arange(self.dim)) / 2.))
-                                + self.dim * np.log(2.) + 2. * np.sum(np.log(np.diag(self.wishart.psi_chol))))
-
-        return E_x, E_xLmbdaxT, E_lmbda, E_logdet_lmbda
-
-    def entropy(self):
-        nat_param, stats = self.nat_param, self.expected_statistics()
-        return self.log_partition() - self.log_base()\
-               - (np.dot(nat_param[0], stats[0]) + nat_param[1] * stats[1]
-                  + np.tensordot(nat_param[2], stats[2]) + nat_param[3] * stats[3])
-
-    def cross_entropy(self, dist):
-        nat_param, stats = dist.nat_param, self.expected_statistics()
-        return dist.log_partition() - dist.log_base() \
-               - (np.dot(nat_param[0], stats[0]) + nat_param[1] * stats[1]
-                  + np.tensordot(nat_param[2], stats[2]) + nat_param[3] * stats[3])
-
     # This implementation is valid but terribly slow
     def _expected_log_likelihood(self, x):
         # Natural parameter of marginal log-distirbution
@@ -207,7 +153,6 @@
 
         xc = np.einsum('nk,kh,nh->n', x - self.gaussian.mu, self.wishart.psi,
                        x - self.gaussian.mu, optimize=True)
->>>>>>> bf8520d2
 
         # see Eqs. 10.64, 10.67, and 10.71 in Bishop
         # sneaky gaussian/quadratic identity hidden here
@@ -215,10 +160,7 @@
                - 0.5 * self.wishart.nu * xc\
                - 0.5 * self.dim * np.log(2. * np.pi)
 
-<<<<<<< HEAD
-=======
-
->>>>>>> bf8520d2
+
 class NormalGamma(Distribution):
 
     def __init__(self, mu, kappas, alphas, betas):
@@ -255,19 +197,11 @@
         return GaussianWithDiagonalPrecision(mu=self.gaussian.mu,
                                              lmbdas=self.kappas * lmbdas).log_likelihood(mu)\
                + self.gamma.log_likelihood(lmbdas)
-<<<<<<< HEAD
 
     @property
     def base(self):
         return self.gaussian.base * self.gamma.base
 
-=======
-
-    @property
-    def base(self):
-        return self.gaussian.base * self.gamma.base
-
->>>>>>> bf8520d2
     def log_base(self):
         return np.log(self.base)
 
@@ -333,23 +267,15 @@
                - (np.dot(nat_param[0], stats[0]) + np.dot(nat_param[1], stats[1])
                   + np.dot(nat_param[2], stats[2]) + np.dot(nat_param[3], stats[3]))
 
-<<<<<<< HEAD
-    def expected_log_likelihood(self, x):
-=======
     # This implementation is valid but terribly slow
     def _expected_log_likelihood(self, x):
->>>>>>> bf8520d2
         # Natural parameter of marginal log-distirbution
         # are the expected statsitics of the posterior
         nat_param = self.expected_statistics()
 
         # Data statistics under a Gaussian likelihood
         # log-parition is subsumed into nat*stats
-<<<<<<< HEAD
-        liklihood = GaussianWithDiagonalPrecision(mu=np.empty(x.shape[-1]))
-=======
         liklihood = GaussianWithDiagonalPrecision(mu=np.empty_like(nat_param[0]))
->>>>>>> bf8520d2
         stats = liklihood.statistics(x, vectorize=True)
         log_base = liklihood.log_base()
 
@@ -358,15 +284,12 @@
                + np.einsum('k,nk->n', nat_param[2], stats[2])\
                + np.einsum('k,nk->n', nat_param[3], stats[3])
 
-<<<<<<< HEAD
-=======
     def expected_log_likelihood(self, x):
         E_x, E_lmbdas_xx, E_log_lmbdas, E_lmbdas = self.expected_statistics()
         return (x**2).dot(E_lmbdas) + x.dot(E_x)\
                + E_lmbdas_xx.sum() + E_log_lmbdas.sum()\
                - 0.5 * self.dim * np.log(2. * np.pi)
 
->>>>>>> bf8520d2
 
 class TiedNormalWisharts:
 
@@ -573,61 +496,6 @@
         nu = natparam[3] + natparam[2].shape[0]
 
         return M, K, psi, nu
-<<<<<<< HEAD
-
-    def log_partition(self, params=None):
-        M, K, psi, nu = params if params is not None else self.params
-        drow = self.drow if params else M.shape[0]
-        return - 0.5 * drow * np.linalg.slogdet(K)[1]\
-               + Wishart(psi=psi, nu=nu).log_partition()
-
-    def expected_statistics(self):
-        # stats = [lmbda @ A,
-        #          -0.5 * lmbda @ AAT,
-        #          -0.5 * lmbda,
-        #          0.5 * logdet_lmbda]
-
-        E_Lmbda_A = self.wishart.nu * self.wishart.psi @ self.matnorm.M
-        E_AT_Lmbda_A = - 0.5 * (self.drow * invpd(self.matnorm.K) + self.matnorm.M.T.dot(E_Lmbda_A))
-        E_lmbda = - 0.5 * (self.wishart.nu * self.wishart.psi)
-        E_logdet_lmbda = 0.5 * (np.sum(digamma((self.wishart.nu - np.arange(self.drow)) / 2.))
-                                + self.drow * np.log(2.) + 2. * np.sum(np.log(np.diag(self.wishart.psi_chol))))
-
-        return E_Lmbda_A, E_AT_Lmbda_A, E_lmbda, E_logdet_lmbda
-
-    def entropy(self):
-        nat_param, stats = self.nat_param, self.expected_statistics()
-        return self.log_partition() - self.log_base()\
-               - (np.tensordot(nat_param[0], stats[0])
-                  + np.tensordot(nat_param[1], stats[1])
-                  + np.tensordot(nat_param[2], stats[2])
-                  + nat_param[3] * stats[3])
-
-    def cross_entropy(self, dist):
-        nat_param, stats = dist.nat_param, self.expected_statistics()
-        return dist.log_partition() - dist.log_base() \
-               - (np.tensordot(nat_param[0], stats[0])
-                  + np.tensordot(nat_param[1], stats[1])
-                  + np.tensordot(nat_param[2], stats[2])
-                  + nat_param[3] * stats[3])
-
-    def expected_log_likelihood(self, y, x, affine=True):
-        # Natural parameter of marginal log-distirbution
-        # are the expected statsitics of the posterior
-        nat_param = self.expected_statistics()
-
-        # Data statistics under a linear Gaussian likelihood
-        # log-parition is subsumed into nat*stats
-        _A = np.empty((y.shape[-1], x.shape[-1]))
-        liklihood = LinearGaussianWithPrecision(A=_A, affine=affine)
-        stats = liklihood.statistics(y, x, vectorize=True)
-        log_base = liklihood.log_base()
-
-        return log_base + np.einsum('kh,nkh->n', nat_param[0], stats[0])\
-               + np.einsum('kh,nkh->n', nat_param[1], stats[1])\
-               + np.einsum('kh,nkh->n', nat_param[2], stats[2])\
-               + nat_param[3] * stats[3]
-=======
 
     def log_partition(self, params=None):
         M, K, psi, nu = params if params is not None else self.params
@@ -761,5 +629,4 @@
 
     @nat_param.setter
     def nat_param(self, natparam):
-        self.params = self.nat_to_std(natparam)
->>>>>>> bf8520d2
+        self.params = self.nat_to_std(natparam)