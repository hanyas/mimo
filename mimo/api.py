--- conflicted
+++ resolved
@@ -172,17 +172,12 @@
                     self.regressor.models[n].prior = self.regressor.models[n].posterior
 
     def predict(self, X):
-<<<<<<< HEAD
-        mu, var, _ = self.regressor.meanfield_prediction(X, prediction='average')
+        mu, var, _ = self.regressor.meanfield_prediction(X, prediction='mode', variance='full')
         return mu, var
 
     def elatoric(self):
         var = self.regressor.meanfield_elatoric()
         return np.mean(var, axis=-1)
-=======
-        mu, var, _ = self.regressor.meanfield_prediction(X, prediction='mode', variance='full')
-        return mu, var
 
     def save(self, path):
-        pass
->>>>>>> b75a069c
+        pass