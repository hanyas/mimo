--- conflicted
+++ resolved
@@ -459,84 +459,6 @@
 
     return data
 
-<<<<<<< HEAD
-=======
-def generate_ball():
-    from math import sqrt
-    import matplotlib.pyplot as plt
-
-    H = []
-    T = []
-    V = []
-    for i in range(1):
-        delta_height = 0.1 * 5
-        # delta_height = npr.uniform(0, 0.5, 1)
-
-        h0 = 5 + delta_height  # m
-        v = 0  # m/s, current velocity
-        g = 9.81      # m/s/s
-        t = 0  # starting time
-        dt = 0.01  # time step
-        rho = 0.75  # coefficient of restitution
-        tau = 0 #0.1  # contact time for bounce
-        hmax = h0  # keep track of the maximum height
-        h = h0
-        hstop = 0.05 # stop when bounce is less than 1 cm
-        freefall = True  # state: freefall or in contact
-        t_last = -sqrt(2 * h0 / g)  # time we would have launched to get to h0 at t=0
-        vmax = sqrt(2 * hmax * g)
-
-        counter = 0
-        while (hmax > hstop) and counter < 500:
-            counter += 1
-
-            if (freefall):
-                hnew = h + v * dt - 0.5 * g * dt * dt
-                # add noise to h:
-                hnew += npr.normal(0, 1e-8)
-                if (hnew < 0):
-                    t = t_last + 2 * sqrt(2 * hmax / g)
-                    freefall = False
-                    t_last = t + tau
-                    h = 0
-                else:
-                    t = t + dt
-                    v = v - g * dt
-                    h = hnew
-            else:
-                t = t + tau
-                vmax = vmax * rho
-                v = vmax
-                freefall = True
-                h = 0
-            hmax = 0.5 * vmax * vmax / g
-            V.append(v)
-            H.append(h)
-            T.append(t)
-
-    data = np.zeros((len(T), 2))
-    data[:, 0] = T
-    data[:, 1] = H
-    # data[:, 2] = V
-
-    print("stopped bouncing at t=%.3f\n" % (t))
-
-    plt.figure()
-    plt.plot(T, H)
-    plt.xlabel('time')
-    plt.ylabel('height')
-    plt.title('bouncing ball')
-    plt.show()
-
-    with open('ball_traj5.csv', 'w', newline='') as csvFile:
-        writer = csv.writer(csvFile)
-        writer.writerows(data)
-    csvFile.close()
-
-    return data
-
->>>>>>> 1d11c8dd
-
 def generate_goldberg(n_train, input_dim, output_dim):
 
     data = np.zeros((n_train, input_dim + output_dim))
