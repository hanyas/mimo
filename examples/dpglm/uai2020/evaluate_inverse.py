import numpy as np
import numpy.random as npr

import mimo
from mimo import distributions, models
from mimo.util.text import progprint_xrange
from mimo.util.general import near_pd

import os
import argparse

import matplotlib.pyplot as plt

from joblib import Parallel, delayed
import multiprocessing
nb_cores = multiprocessing.cpu_count()


def create_job(kwargs):
    train_data = kwargs.pop('train_data')
    args = kwargs.pop('arguments')
    seed = kwargs.pop('seed')

    input = train_data['input']
    target = train_data['target']
    data = np.hstack((input, target))

    input_dim = input.shape[-1]
    target_dim = target.shape[-1]

    # set random seed
    np.random.seed(seed)

    nb_params = input_dim
    if args.affine:
        nb_params += 1

    components_prior = []
    if args.kmeans:
        from sklearn.cluster import KMeans
        km = KMeans(args.nb_models).fit(np.hstack((input, target)))

        for n in range(args.nb_models):
            # initialize Normal
            mu_input = km.cluster_centers_[n, :input_dim]
            _psi_input = np.cov(input[km.labels_ == n], bias=False, rowvar=False)
            psi_input = near_pd(np.atleast_2d(_psi_input))
            kappa = 1e-2

            # initialize Matrix-Normal
            mu_output = np.zeros((target_dim, nb_params))
            mu_output[:, -1] = km.cluster_centers_[n, input_dim:]
            psi_mniw = 1e0
            V = 1e3 * np.eye(nb_params)

            components_hypparams = dict(mu=mu_input, kappa=kappa,
                                        psi_niw=psi_input, nu_niw=input_dim + 1,
                                        M=mu_output, affine=args.affine,
                                        V=V, nu_mniw=target_dim + 1,
                                        psi_mniw=np.eye(target_dim) * psi_mniw)

            aux = distributions.NormalInverseWishartMatrixNormalInverseWishart(**components_hypparams)
            components_prior.append(aux)
    else:
        # initialize Normal
        mu_low = np.min(input, axis=0)
        mu_high = np.max(input, axis=0)
        psi_niw = 1e0
        kappa = 1e-2

        # initialize Matrix-Normal
        psi_mniw = 1e-1
        V = 1e3 * np.eye(nb_params)

        for n in range(args.nb_models):
            components_hypparams = dict(mu=npr.uniform(mu_low, mu_high, size=input_dim),
                                        kappa=kappa, psi_niw=np.eye(input_dim) * psi_niw,
                                        nu_niw=input_dim + 1,
                                        M=np.zeros((target_dim, nb_params)),
                                        affine=args.affine, V=V,
                                        nu_mniw=target_dim + 1,
                                        psi_mniw=np.eye(target_dim) * psi_mniw)

            aux = distributions.NormalInverseWishartMatrixNormalInverseWishart(**components_hypparams)
            components_prior.append(aux)

    # define gating
    if args.prior == 'stick-breaking':
        gating_hypparams = dict(K=args.nb_models, gammas=np.ones((args.nb_models,)), deltas=np.ones((args.nb_models,)) * args.alpha)
        gating_prior = distributions.StickBreaking(**gating_hypparams)
    else:
        gating_hypparams = dict(K=args.nb_models, alphas=np.ones((args.nb_models,)) * args.alpha)
        gating_prior = distributions.Dirichlet(**gating_hypparams)

    # define model
    if args.prior == 'stick-breaking':
        dpglm = models.Mixture(gating=distributions.BayesianCategoricalWithStickBreaking(gating_prior),
                               components=[distributions.BayesianLinearGaussianWithNoisyInputs(components_prior[i]) for i in range(args.nb_models)])
    else:
        dpglm = models.Mixture(gating=distributions.BayesianCategoricalWithDirichlet(gating_prior),
                               components=[distributions.BayesianLinearGaussianWithNoisyInputs(components_prior[i]) for i in range(args.nb_models)])
    dpglm.add_data(data)

    for _ in range(args.super_iters):
        gibbs_iter = range(args.gibbs_iters) if not args.verbose\
            else progprint_xrange(args.gibbs_iters)

        # Gibbs sampling
        if args.verbose:
            print("Gibbs Sampling")
        for _ in gibbs_iter:
            dpglm.resample_model()

        if not args.stochastic:
            # Meanfield VI
            if args.verbose:
                print("Variational Inference")
            dpglm.meanfield_coordinate_descent(tol=args.earlystop,
                                               maxiter=args.meanfield_iters,
                                               progprint=args.verbose)
        else:
            svi_iter = range(args.gibbs_iters) if not args.verbose\
                else progprint_xrange(args.svi_iters)

            # Stochastic meanfield VI
            if args.verbose:
                print('Stochastic Variational Inference')
            batch_size = args.svi_batchsize
            prob = batch_size / float(len(data))
            for _ in svi_iter:
                minibatch = npr.permutation(len(data))[:batch_size]
                dpglm.meanfield_sgdstep(minibatch=data[minibatch, :],
                                        prob=prob, stepsize=args.svi_stepsize)

    return dpglm


def parallel_dpglm_inference(nb_jobs=50, **kwargs):
    kwargs_list = []
    for n in range(nb_jobs):
        kwargs['seed'] = n
        kwargs_list.append(kwargs.copy())

    return Parallel(n_jobs=min(nb_jobs, nb_cores),
                    verbose=10, backend='loky')(map(delayed(create_job), kwargs_list))


if __name__ == "__main__":

    parser = argparse.ArgumentParser(description='Evaluate DPGLM with a Stick-breaking prior')
    parser.add_argument('--datapath', help='Set path to dataset', default=os.path.abspath(mimo.__file__ + '/../../datasets'))
    parser.add_argument('--evalpath', help='Set path to evaluation', default=os.path.abspath(mimo.__file__ + '/../../evaluation/uai2020'))
    parser.add_argument('--nb_seeds', help='Set number of seeds', default=1, type=int)
    parser.add_argument('--prior', help='Set prior type', default='stick-breaking')
    parser.add_argument('--alpha', help='Set concentration parameter', default=25, type=float)
    parser.add_argument('--nb_models', help='Set max number of models', default=50, type=int)
    parser.add_argument('--affine', help='affine functions', action='store_true', default=True)
    parser.add_argument('--super_iters', help='Set interleaving Gibbs/VI iterations', default=1, type=int)
    parser.add_argument('--gibbs_iters', help='Set Gibbs iterations', default=100, type=int)
    parser.add_argument('--stochastic', help='use stochastic VI', action='store_true', default=False)
    parser.add_argument('--deterministic', help='use deterministic VI', dest='stochastic', action='store_false')
    parser.add_argument('--meanfield_iters', help='Set max VI iterations', default=500, type=int)
    parser.add_argument('--svi_iters', help='Set stochastic VI iterations', default=2500, type=int)
    parser.add_argument('--svi_stepsize', help='Set SVI step size', default=5e-4, type=float)
    parser.add_argument('--svi_batchsize', help='Set SVI batch size', default=256, type=int)
    parser.add_argument('--prediction', help='Set prediction to mode or average', default='mode')
    parser.add_argument('--earlystop', help='Set stopping criterion for VI', default=1e-2, type=float)
    parser.add_argument('--kmeans', help='init with KMEANS', action='store_true', default=False)
    parser.add_argument('--no_kmeans', help='do not use KMEANS', dest='kmeans', action='store_false')
    parser.add_argument('--verbose', help='show learning progress', action='store_true', default=True)
    parser.add_argument('--mute', help='show no output', dest='verbose', action='store_false')

    args = parser.parse_args()

    np.random.seed(1337)

    # create data
    noise = npr.normal(0, 1, 200) * 0.05
    target = npr.uniform(0, 1, 200)
    input = target + 0.3 * np.sin(2. * np.pi * target) + noise
    noise, target, input = noise.reshape(-1, 1), target.reshape(-1, 1), input.reshape(-1, 1)

    # creat plot for mean vs mode prediction and gaussian activations
    from matplotlib import gridspec
    fig = plt.figure()
    gs = gridspec.GridSpec(2, 1, height_ratios=[6, 1])
    ax0 = plt.subplot(gs[0])
    ax0.scatter(input[:, 0], target[:, 0],
                facecolors='none',
                edgecolors='k',
                linewidth=0.5)
    plt.ylabel('y')

<<<<<<< HEAD
    train_data = {'input': input, 'target': target}

    dpglm = parallel_dpglm_inference(nb_jobs=args.nb_seeds,
                                     train_data=train_data,
                                     arguments=args)[0]
=======
    # # Scaled Data
    # from sklearn.decomposition import PCA
    # input_scaler = PCA(n_components=1, whiten=True)
    # target_scaler = PCA(n_components=1, whiten=True)
    #
    # input_scaler.fit(input)
    # target_scaler.fit(target)
    #
    # scaled_input = input_scaler.transform(input)
    # scaled_target = target_scaler.transform(target)
    #
    # scaled_train_data = {'input': scaled_input,
    #                      'target': scaled_target}

    train_data = {'input': input,
                         'target': target}

    dpglm = parallel_dpglm_inference(nb_jobs=args.nb_seeds,
                                      train_data=train_data,
                                      arguments=args)[0]
>>>>>>> d60103e6

    # mean prediction
    from mimo.util.prediction import meanfield_prediction

<<<<<<< HEAD
    mu_predict = []
    for t in range(len(input)):
        _mean, _, _ = meanfield_prediction(dpglm, input[t, :], 'average')
=======
    # mu_predict, var_predict, std_predict = [], [], []
    # for t in range(len(scaled_input)):
    #     _mean, _var, _ = meanfield_prediction(dpglm, scaled_input[t, :])
    #     mu_predict.append(target_scaler.inverse_transform(np.atleast_2d(_mean)))
    #
    #     trans = np.sqrt(target_scaler.explained_variance_[:, None]) * target_scaler.components_
    #     _var = trans.T @ _var @ trans
    #
    #     var_predict.append(_var)
    #     std_predict.append(np.sqrt(_var))

    mu_predict, var_predict, std_predict = [], [], []
    for t in range(len(input)):
        _mean, _var, _ = meanfield_prediction(dpglm, input[t, :], 'average')
>>>>>>> d60103e6
        mu_predict.append(np.atleast_2d(_mean))

    mu_predict = np.vstack(mu_predict)

    # metrics
    from sklearn.metrics import explained_variance_score, mean_squared_error
    evar = explained_variance_score(mu_predict, target)
    mse = mean_squared_error(mu_predict, target)
    smse = mean_squared_error(mu_predict, target) / np.var(target, axis=0)
<<<<<<< HEAD
    print('MEAN - EVAR:', evar, 'MSE:', mse, 'SMSE:', smse, 'Components:', len(dpglm.used_labels))
=======
    print('MEAN PREDICTION')
    print('EVAR:', evar, 'MSE:', mse, 'SMSE:', smse, 'Components:', len(dpglm.used_labels))
>>>>>>> d60103e6

    ax0.scatter(input, mu_predict, marker='x', c='b', linewidth=0.5)

    # mode prediction
    from mimo.util.prediction import meanfield_prediction

    mu_predict = []
    for t in range(len(input)):
        _mean, _var, _ = meanfield_prediction(dpglm, input[t, :], 'mode')
        mu_predict.append(np.atleast_2d(_mean))

    mu_predict = np.vstack(mu_predict)
    # metrics
    from sklearn.metrics import explained_variance_score, mean_squared_error

    evar = explained_variance_score(mu_predict, target)
    mse = mean_squared_error(mu_predict, target)
    smse = mean_squared_error(mu_predict, target) / np.var(target, axis=0)
<<<<<<< HEAD
    print('Mode - EVAR:', evar, 'MSE:', mse, 'SMSE:', smse, 'Components:', len(dpglm.used_labels))
=======
    print('Mode PREDICTION')
    print('EVAR:', evar, 'MSE:', mse, 'SMSE:', smse, 'Components:', len(dpglm.used_labels))
>>>>>>> d60103e6

    ax0.scatter(input, mu_predict, marker='D', facecolors='none', edgecolors='r', linewidth=0.5)

    # plot gaussian activations
    import scipy.stats as stats
    ax1 = plt.subplot(gs[1])
<<<<<<< HEAD
    plt.xlabel('x')
    plt.ylabel('p(x)')

    mu, sigma = [], []
    for idx, c in enumerate(dpglm.components):
        if idx in dpglm.used_labels:
            _mu, _sigma, _, _ = c.posterior.mode()
            mu.append(_mu)
            sigma.append(_sigma)

    sorting = np.argsort(input, axis=0)  # sort based on input values for plotting
    sorted_input = np.take_along_axis(input, sorting, axis=0)
    activations = []
    for i in range(len(dpglm.used_labels)):
        activations.append(stats.norm.pdf(sorted_input, mu[i], np.sqrt(sigma[i])))

    activations = np.asarray(activations).squeeze()
    # activations = activations / np.sum(activations, axis=1, keepdims=True)
    activations = activations / np.sum(activations, axis=0, keepdims=True)

    for i in range(len(dpglm.used_labels)):
        ax1.plot(sorted_input, activations[i])
=======
    plt.ylabel('p(x)')
    plt.xlabel('x')

    # plot gaussian activations
    mu, sigma = [], []
    for idx, c in enumerate(dpglm.components):
        if idx in dpglm.used_labels:
            _mu, _sigma, _, _ = c.posterior.mode()

            # _mu = input_scaler.inverse_transform(np.atleast_2d(_mu))
            # trans = (np.sqrt(input_scaler.explained_variance_[:, None]) * input_scaler.components_).T
            # _sigma = trans.T @ np.diag(_sigma) @ trans
>>>>>>> d60103e6

            mu.append(_mu)
            sigma.append(_sigma)

    sorting = np.argsort(input, axis=0)  # sort based on input values for plotting
    sorted_input = np.take_along_axis(input, sorting, axis=0)
    activations = []
    for i in range(len(dpglm.used_labels)):
        activations.append(stats.norm.pdf(sorted_input, mu[i], np.sqrt(sigma[i])))

    activations = np.asarray(activations).squeeze()
    # activations = activations / np.sum(activations, axis=1, keepdims=True)
    activations = activations / np.sum(activations, axis=0, keepdims=True)

    colours = ['green', 'orange', 'purple']
    for i in range(len(dpglm.used_labels)):
        ax1.plot(sorted_input, activations[i])

    # set working directory
    os.chdir(args.evalpath)
    dataset = 'inverse'

    # save tikz and pdf
    import tikzplotlib
    path = os.path.join(str(dataset) + '/')
    tikzplotlib.save(path + dataset + '_comparison.tex')
    plt.savefig(path + dataset + '_comparison.pdf')
    plt.show()

    # get mean of matrix-normal for plotting experts
<<<<<<< HEAD
    regcoeff = []
    for idx, c in enumerate(dpglm.components):
        if idx in dpglm.used_labels:
            _, _, _, _, M, _, _, _ = c.posterior.params
=======
    x_mu, x_sigma, regcoeff = [], [], []
    for idx, c in enumerate(dpglm.components):
        if idx in dpglm.used_labels:
            _,_, _ , _, M, _, _, _ = c.posterior.params
>>>>>>> d60103e6
            regcoeff.append(M)

    # plot three experts
    plt.figure()
    axis = np.linspace(0, 1, 500).reshape(-1, 1)
    mu_predict = []
    for t in range(len(axis)):
        q = np.hstack((axis[t, :], 1.))
        _mu_predict = (regcoeff[0] @ q).tolist()
        mu_predict.append(_mu_predict )
    mu_predict = np.asarray(mu_predict).reshape(-1, 1)
    plt.plot(axis, mu_predict, linewidth=2, c='green')

    mu_predict = []
    for t in range(len(axis)):
        q = np.hstack((axis[t, :], 1.))
        _mu_predict = (regcoeff[1] @ q).tolist()
        mu_predict.append(_mu_predict )
    mu_predict = np.asarray(mu_predict).reshape(-1, 1)
    plt.plot(axis, mu_predict, linewidth=2, c='orange')

    mu_predict = []
    for t in range(len(axis)):
        q = np.hstack((axis[t, :], 1.))
        _mu_predict = (regcoeff[2] @ q).tolist()
        mu_predict.append(_mu_predict )
    mu_predict = np.asarray(mu_predict).reshape(-1, 1)
    plt.plot(axis, mu_predict, linewidth=2, c='purple')

    # plot data
    plt.scatter(input[:, 0], target[:, 0], facecolors='none', edgecolors='k', linewidth=0.5)

    plt.ylabel('y')
    plt.xlabel('x')

    # save tikz and pdf
    import tikzplotlib
    path = os.path.join(str(dataset) + '/')
    tikzplotlib.save(path + dataset + '_experts.tex')
    plt.savefig(path + dataset + '_experts.pdf')

    plt.show()<|MERGE_RESOLUTION|>--- conflicted
+++ resolved
@@ -191,58 +191,18 @@
                 linewidth=0.5)
     plt.ylabel('y')
 
-<<<<<<< HEAD
     train_data = {'input': input, 'target': target}
 
     dpglm = parallel_dpglm_inference(nb_jobs=args.nb_seeds,
                                      train_data=train_data,
                                      arguments=args)[0]
-=======
-    # # Scaled Data
-    # from sklearn.decomposition import PCA
-    # input_scaler = PCA(n_components=1, whiten=True)
-    # target_scaler = PCA(n_components=1, whiten=True)
-    #
-    # input_scaler.fit(input)
-    # target_scaler.fit(target)
-    #
-    # scaled_input = input_scaler.transform(input)
-    # scaled_target = target_scaler.transform(target)
-    #
-    # scaled_train_data = {'input': scaled_input,
-    #                      'target': scaled_target}
-
-    train_data = {'input': input,
-                         'target': target}
-
-    dpglm = parallel_dpglm_inference(nb_jobs=args.nb_seeds,
-                                      train_data=train_data,
-                                      arguments=args)[0]
->>>>>>> d60103e6
 
     # mean prediction
     from mimo.util.prediction import meanfield_prediction
 
-<<<<<<< HEAD
     mu_predict = []
     for t in range(len(input)):
         _mean, _, _ = meanfield_prediction(dpglm, input[t, :], 'average')
-=======
-    # mu_predict, var_predict, std_predict = [], [], []
-    # for t in range(len(scaled_input)):
-    #     _mean, _var, _ = meanfield_prediction(dpglm, scaled_input[t, :])
-    #     mu_predict.append(target_scaler.inverse_transform(np.atleast_2d(_mean)))
-    #
-    #     trans = np.sqrt(target_scaler.explained_variance_[:, None]) * target_scaler.components_
-    #     _var = trans.T @ _var @ trans
-    #
-    #     var_predict.append(_var)
-    #     std_predict.append(np.sqrt(_var))
-
-    mu_predict, var_predict, std_predict = [], [], []
-    for t in range(len(input)):
-        _mean, _var, _ = meanfield_prediction(dpglm, input[t, :], 'average')
->>>>>>> d60103e6
         mu_predict.append(np.atleast_2d(_mean))
 
     mu_predict = np.vstack(mu_predict)
@@ -252,12 +212,7 @@
     evar = explained_variance_score(mu_predict, target)
     mse = mean_squared_error(mu_predict, target)
     smse = mean_squared_error(mu_predict, target) / np.var(target, axis=0)
-<<<<<<< HEAD
     print('MEAN - EVAR:', evar, 'MSE:', mse, 'SMSE:', smse, 'Components:', len(dpglm.used_labels))
-=======
-    print('MEAN PREDICTION')
-    print('EVAR:', evar, 'MSE:', mse, 'SMSE:', smse, 'Components:', len(dpglm.used_labels))
->>>>>>> d60103e6
 
     ax0.scatter(input, mu_predict, marker='x', c='b', linewidth=0.5)
 
@@ -276,19 +231,13 @@
     evar = explained_variance_score(mu_predict, target)
     mse = mean_squared_error(mu_predict, target)
     smse = mean_squared_error(mu_predict, target) / np.var(target, axis=0)
-<<<<<<< HEAD
     print('Mode - EVAR:', evar, 'MSE:', mse, 'SMSE:', smse, 'Components:', len(dpglm.used_labels))
-=======
-    print('Mode PREDICTION')
-    print('EVAR:', evar, 'MSE:', mse, 'SMSE:', smse, 'Components:', len(dpglm.used_labels))
->>>>>>> d60103e6
 
     ax0.scatter(input, mu_predict, marker='D', facecolors='none', edgecolors='r', linewidth=0.5)
 
     # plot gaussian activations
     import scipy.stats as stats
     ax1 = plt.subplot(gs[1])
-<<<<<<< HEAD
     plt.xlabel('x')
     plt.ylabel('p(x)')
 
@@ -311,20 +260,6 @@
 
     for i in range(len(dpglm.used_labels)):
         ax1.plot(sorted_input, activations[i])
-=======
-    plt.ylabel('p(x)')
-    plt.xlabel('x')
-
-    # plot gaussian activations
-    mu, sigma = [], []
-    for idx, c in enumerate(dpglm.components):
-        if idx in dpglm.used_labels:
-            _mu, _sigma, _, _ = c.posterior.mode()
-
-            # _mu = input_scaler.inverse_transform(np.atleast_2d(_mu))
-            # trans = (np.sqrt(input_scaler.explained_variance_[:, None]) * input_scaler.components_).T
-            # _sigma = trans.T @ np.diag(_sigma) @ trans
->>>>>>> d60103e6
 
             mu.append(_mu)
             sigma.append(_sigma)
@@ -355,17 +290,10 @@
     plt.show()
 
     # get mean of matrix-normal for plotting experts
-<<<<<<< HEAD
     regcoeff = []
     for idx, c in enumerate(dpglm.components):
         if idx in dpglm.used_labels:
             _, _, _, _, M, _, _, _ = c.posterior.params
-=======
-    x_mu, x_sigma, regcoeff = [], [], []
-    for idx, c in enumerate(dpglm.components):
-        if idx in dpglm.used_labels:
-            _,_, _ , _, M, _, _, _ = c.posterior.params
->>>>>>> d60103e6
             regcoeff.append(M)
 
     # plot three experts
