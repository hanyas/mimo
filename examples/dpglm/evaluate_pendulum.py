import os
os.environ["OMP_NUM_THREADS"] = "1"

import numpy as np
import numpy.random as npr

import mimo
from mimo import distributions, models
from mimo.util.text import progprint_xrange
from mimo.util.general import near_pd

import argparse

import matplotlib.pyplot as plt

from joblib import Parallel, delayed
import multiprocessing
nb_cores = multiprocessing.cpu_count()


def create_job(kwargs):
    train_data = kwargs.pop('train_data')
    args = kwargs.pop('arguments')
    seed = kwargs.pop('seed')

    input = train_data['input']
    target = train_data['target']
    data = np.hstack((input, target))

    input_dim = input.shape[-1]
    target_dim = target.shape[-1]

    # set random seed
    np.random.seed(seed)

    nb_params = input_dim
    if args.affine:
        nb_params += 1

    components_prior = []
    if args.kmeans:
        from sklearn.cluster import KMeans
        km = KMeans(args.nb_models).fit(np.hstack((input, target)))

        for n in range(args.nb_models):
            # initialize Normal
            mu_input = km.cluster_centers_[n, :input_dim]
            _psi_input = np.cov(input[km.labels_ == n], bias=False, rowvar=False)
            psi_input = near_pd(np.atleast_2d(_psi_input))
            kappa = 1e-2

            # initialize Matrix-Normal
            mu_output = np.zeros((target_dim, nb_params))
            mu_output[:, -1] = km.cluster_centers_[n, input_dim:]
            psi_mniw = 1e0
            V = 1e3 * np.eye(nb_params)

            components_hypparams = dict(mu=mu_input, kappa=kappa,
                                        psi_niw=psi_input, nu_niw=input_dim + 1,
                                        M=mu_output, affine=args.affine,
                                        V=V, nu_mniw=target_dim + 1,
                                        psi_mniw=np.eye(target_dim) * psi_mniw)

            aux = distributions.NormalInverseWishartMatrixNormalInverseWishart(**components_hypparams)
            components_prior.append(aux)
    else:
        # initialize Normal
        mu_low = np.min(input, axis=0)
        mu_high = np.max(input, axis=0)
        psi_niw = 1e0
        kappa = 1e-2

        # initialize Matrix-Normal
        psi_mniw = 1e0
        V = 1e3 * np.eye(nb_params)

        for n in range(args.nb_models):
            components_hypparams = dict(mu=npr.uniform(mu_low, mu_high, size=input_dim),
                                        kappa=kappa, psi_niw=np.eye(input_dim) * psi_niw,
                                        nu_niw=input_dim + 1,
                                        M=np.zeros((target_dim, nb_params)),
                                        affine=args.affine, V=V,
                                        nu_mniw=target_dim + 1,
                                        psi_mniw=np.eye(target_dim) * psi_mniw)

            aux = distributions.NormalInverseWishartMatrixNormalInverseWishart(**components_hypparams)
            components_prior.append(aux)

    # define gating
    if args.prior == 'stick-breaking':
        gating_hypparams = dict(K=args.nb_models, gammas=np.ones((args.nb_models,)), deltas=np.ones((args.nb_models,)) * args.alpha)
        gating_prior = distributions.StickBreaking(**gating_hypparams)
    else:
        gating_hypparams = dict(K=args.nb_models, alphas=np.ones((args.nb_models,)) * args.alpha)
        gating_prior = distributions.Dirichlet(**gating_hypparams)

    # define model
    if args.prior == 'stick-breaking':
        dpglm = models.Mixture(gating=distributions.BayesianCategoricalWithStickBreaking(gating_prior),
                               components=[distributions.BayesianLinearGaussianWithNoisyInputs(components_prior[i]) for i in range(args.nb_models)])
    else:
        dpglm = models.Mixture(gating=distributions.BayesianCategoricalWithDirichlet(gating_prior),
                               components=[distributions.BayesianLinearGaussianWithNoisyInputs(components_prior[i]) for i in range(args.nb_models)])
    dpglm.add_data(data)

    for _ in range(args.super_iters):
        iter = range(args.gibbs_iters) if not args.verbose\
            else progprint_xrange(args.gibbs_iters)

        # Gibbs sampling
        if args.verbose:
            print("Gibbs Sampling")
        for _ in iter:
            dpglm.resample_model()

        if not args.stochastic:
            # Meanfield VI
            if args.verbose:
                print("Variational Inference")
            dpglm.meanfield_coordinate_descent(tol=args.earlystop,
                                               maxiter=args.meanfield_iters,
                                               progprint=args.verbose)
        else:
            svi_iters = range(args.gibbs_iters) if not args.verbose\
                else progprint_xrange(args.svi_iters)

            # Stochastic meanfield VI
            if args.verbose:
                print('Stochastic Variational Inference')
            batch_size = args.svi_batchsize
            prob = batch_size / float(len(data))
            for _ in svi_iters:
                minibatch = npr.permutation(len(data))[:batch_size]
                dpglm.meanfield_sgdstep(minibatch=data[minibatch, :],
                                        prob=prob, stepsize=args.svi_stepsize)

    return dpglm


def parallel_dpglm_inference(nb_jobs=50, **kwargs):
    kwargs_list = []
    for n in range(nb_jobs):
        kwargs['seed'] = n
        kwargs_list.append(kwargs.copy())

    return Parallel(n_jobs=min(nb_jobs, nb_cores),
                    verbose=10, backend='loky')(map(delayed(create_job), kwargs_list))


if __name__ == "__main__":

    parser = argparse.ArgumentParser(description='Evaluate DPGLM with a Stick-breaking prior')
    parser.add_argument('--datapath', help='path to dataset', default=os.path.abspath(mimo.__file__ + '/../../datasets'))
    parser.add_argument('--evalpath', help='path to evaluation', default=os.path.abspath(mimo.__file__ + '/../../evaluation'))
    parser.add_argument('--nb_seeds', help='number of seeds', default=5, type=int)
    parser.add_argument('--prior', help='prior type', default='stick-breaking')
<<<<<<< HEAD
    parser.add_argument('--alpha', help='concentration parameter', default=10, type=float)
    parser.add_argument('--nb_models', help='max number of models', default=50, type=int)
=======
    parser.add_argument('--alpha', help='concentration parameter', default=100, type=float)
    parser.add_argument('--nb_models', help='max number of models', default=25, type=int)
>>>>>>> 8b081c40
    parser.add_argument('--affine', help='affine functions', action='store_true', default=True)
    parser.add_argument('--no_affine', help='non-affine functions', dest='affine', action='store_false')
    parser.add_argument('--super_iters', help='interleaving Gibbs/VI iterations', default=1, type=int)
    parser.add_argument('--gibbs_iters', help='Gibbs iterations', default=100, type=int)
<<<<<<< HEAD
    parser.add_argument('--stochastic', help='use stochastic VI', action='store_true', default=False)
=======
    parser.add_argument('--stochastic', help='use stochastic VI', action='store_true', default=True)
>>>>>>> 8b081c40
    parser.add_argument('--deterministic', help='use deterministic VI', dest='stochastic', action='store_false')
    parser.add_argument('--meanfield_iters', help='max VI iterations', default=500, type=int)
    parser.add_argument('--svi_iters', help='stochastic VI iterations', default=500, type=int)
    parser.add_argument('--svi_stepsize', help='svi step size', default=5e-4, type=float)
    parser.add_argument('--svi_batchsize', help='svi batch size', default=1024, type=int)
    parser.add_argument('--prediction', help='prediction w/ mode or average', default='average')
    parser.add_argument('--earlystop', help='stopping criterion for VI', default=1e-2, type=float)
    parser.add_argument('--kmeans', help='init with KMEANS', action='store_true', default=True)
    parser.add_argument('--no_kmeans', help='do not use KMEANS', dest='kmeans', action='store_false')
    parser.add_argument('--verbose', help='show learning progress', action='store_true', default=True)
    parser.add_argument('--mute', help='show no output', dest='verbose', action='store_false')

    args = parser.parse_args()

    import gym

    from mimo.util.data import sample_env

    np.random.seed(1337)

    env = gym.make('Pendulum-DPGLM-v1')
    env._max_episode_steps = 5000
    env.unwrapped._dt = 0.01
    env.unwrapped._sigma = 1e-4
    env.seed(1337)

    dm_obs = env.observation_space.shape[0]
    dm_act = env.action_space.shape[0]

    nb_train_rollouts, nb_train_steps = 25, 250
    nb_test_rollouts, nb_test_steps = 5, 250

    train_obs, train_act = sample_env(env, nb_train_rollouts, nb_train_steps)
    test_obs, test_act = sample_env(env, nb_test_rollouts, nb_test_steps)

    train_input = np.vstack([np.hstack((_x[:-1, :], _u[:-1, :])) for _x, _u in zip(train_obs, train_act)])
    train_target = np.vstack([_x[1:, :] - _x[:-1, :] for _x in train_obs])

    from sklearn.decomposition import PCA
    input_scaler = PCA(n_components=dm_obs + dm_act, whiten=True)
    target_scaler = PCA(n_components=dm_obs, whiten=True)

    input_scaler.fit(train_input)
    target_scaler.fit(train_target)

    train_data = {'input': input_scaler.transform(train_input),
                  'target': target_scaler.transform(train_target)}

    dpglms = parallel_dpglm_inference(nb_jobs=args.nb_seeds,
                                      train_data=train_data,
                                      arguments=args)

    # from mimo.util.prediction import meanfield_forcast
    #
    # idx = np.random.choice(len(test_obs))
    # prediction = meanfield_forcast(dpglms[0], test_obs[idx][0, :],
    #                                exogenous=test_act[idx],
    #                                horizon=len(test_act[idx]),
    #                                incremental=True,
    #                                input_scaler=input_scaler,
    #                                target_scaler=target_scaler)
    #
    # plt.figure()
    # plt.plot(test_obs[idx])
    # plt.plot(prediction)
    #
    # plt.show()

    from mimo.util.prediction import kstep_error

    mse, smse, evar, nb_models = [], [], [], []
    for dpglm in dpglms:
        _nb_models = len(dpglm.used_labels)
        _mse, _smse, _evar = kstep_error(dpglm,
                                         test_obs, test_act,
                                         horizon=10,
                                         input_scaler=input_scaler,
                                         target_scaler=target_scaler)
        mse.append(_mse)
        smse.append(_smse)
        evar.append(_evar)
        nb_models.append(_nb_models)

    mean_mse = np.mean(mse)
    std_mse = np.std(mse)

    mean_smse = np.mean(smse)
    std_smse = np.std(smse)

    mean_evar = np.mean(evar)
    std_evar = np.std(evar)

    mean_nb_models = np.mean(nb_models)
    std_nb_models = np.std(nb_models)

    arr = np.array([mean_mse, std_mse,
                    mean_smse, std_smse,
                    mean_evar, std_evar,
                    mean_nb_models, std_nb_models])

    np.savetxt('pendulum_' + str(args.prior) + '_' + str(args.alpha) + '.csv', arr, delimiter=',')<|MERGE_RESOLUTION|>--- conflicted
+++ resolved
@@ -152,27 +152,18 @@
     parser = argparse.ArgumentParser(description='Evaluate DPGLM with a Stick-breaking prior')
     parser.add_argument('--datapath', help='path to dataset', default=os.path.abspath(mimo.__file__ + '/../../datasets'))
     parser.add_argument('--evalpath', help='path to evaluation', default=os.path.abspath(mimo.__file__ + '/../../evaluation'))
-    parser.add_argument('--nb_seeds', help='number of seeds', default=5, type=int)
+    parser.add_argument('--nb_seeds', help='number of seeds', default=1, type=int)
     parser.add_argument('--prior', help='prior type', default='stick-breaking')
-<<<<<<< HEAD
     parser.add_argument('--alpha', help='concentration parameter', default=10, type=float)
-    parser.add_argument('--nb_models', help='max number of models', default=50, type=int)
-=======
-    parser.add_argument('--alpha', help='concentration parameter', default=100, type=float)
     parser.add_argument('--nb_models', help='max number of models', default=25, type=int)
->>>>>>> 8b081c40
     parser.add_argument('--affine', help='affine functions', action='store_true', default=True)
     parser.add_argument('--no_affine', help='non-affine functions', dest='affine', action='store_false')
     parser.add_argument('--super_iters', help='interleaving Gibbs/VI iterations', default=1, type=int)
     parser.add_argument('--gibbs_iters', help='Gibbs iterations', default=100, type=int)
-<<<<<<< HEAD
     parser.add_argument('--stochastic', help='use stochastic VI', action='store_true', default=False)
-=======
-    parser.add_argument('--stochastic', help='use stochastic VI', action='store_true', default=True)
->>>>>>> 8b081c40
     parser.add_argument('--deterministic', help='use deterministic VI', dest='stochastic', action='store_false')
-    parser.add_argument('--meanfield_iters', help='max VI iterations', default=500, type=int)
-    parser.add_argument('--svi_iters', help='stochastic VI iterations', default=500, type=int)
+    parser.add_argument('--meanfield_iters', help='max VI iterations', default=1000, type=int)
+    parser.add_argument('--svi_iters', help='stochastic VI iterations', default=1000, type=int)
     parser.add_argument('--svi_stepsize', help='svi step size', default=5e-4, type=float)
     parser.add_argument('--svi_batchsize', help='svi batch size', default=1024, type=int)
     parser.add_argument('--prediction', help='prediction w/ mode or average', default='average')
@@ -181,6 +172,7 @@
     parser.add_argument('--no_kmeans', help='do not use KMEANS', dest='kmeans', action='store_false')
     parser.add_argument('--verbose', help='show learning progress', action='store_true', default=True)
     parser.add_argument('--mute', help='show no output', dest='verbose', action='store_false')
+    parser.add_argument('--name', help='add name suffix', default='')
 
     args = parser.parse_args()
 
@@ -240,18 +232,19 @@
 
     from mimo.util.prediction import kstep_error
 
-    mse, smse, evar, nb_models = [], [], [], []
+    mse, smse, evar, nb_models, duration = [], [], [], [], []
     for dpglm in dpglms:
         _nb_models = len(dpglm.used_labels)
-        _mse, _smse, _evar = kstep_error(dpglm,
-                                         test_obs, test_act,
-                                         horizon=10,
-                                         input_scaler=input_scaler,
-                                         target_scaler=target_scaler)
+        _mse, _smse, _evar, _dur = kstep_error(dpglm,
+                                               test_obs, test_act,
+                                               horizon=10,
+                                               input_scaler=input_scaler,
+                                               target_scaler=target_scaler)
         mse.append(_mse)
         smse.append(_smse)
         evar.append(_evar)
         nb_models.append(_nb_models)
+        duration.append(_dur)
 
     mean_mse = np.mean(mse)
     std_mse = np.std(mse)
@@ -264,10 +257,19 @@
 
     mean_nb_models = np.mean(nb_models)
     std_nb_models = np.std(nb_models)
+
+    mean_duration = np.mean(duration)
+    std_duration = np.std(duration)
 
     arr = np.array([mean_mse, std_mse,
                     mean_smse, std_smse,
                     mean_evar, std_evar,
-                    mean_nb_models, std_nb_models])
-
-    np.savetxt('pendulum_' + str(args.prior) + '_' + str(args.alpha) + '.csv', arr, delimiter=',')+                    mean_nb_models, std_nb_models,
+                    mean_duration, std_duration])
+
+    if str(args.name) == 'alpha':
+        np.savetxt('pendulum_' + str(args.name) + '_' + str(args.prior) + '_' + str(args.alpha) + '.csv', arr, delimiter=',')
+    elif str(args.name) == 'models':
+        np.savetxt('pendulum_' + str(args.name) + '_' + str(args.prior) + '_' + str(args.nb_models) + '.csv', arr, delimiter=',')
+    else:
+        raise NotImplementedError