import os
os.environ["OMP_NUM_THREADS"] = "1"

import numpy as np
import numpy.random as npr

import mimo
from mimo import distributions, models
from mimo.util.text import progprint_xrange
from mimo.util.general import near_pd

import argparse

import matplotlib.pyplot as plt

from joblib import Parallel, delayed
import multiprocessing
nb_cores = multiprocessing.cpu_count()


def create_job(kwargs):
    train_data = kwargs.pop('train_data')
    args = kwargs.pop('arguments')
    seed = kwargs.pop('seed')

    input = train_data['input']
    target = train_data['target']
    data = np.hstack((input, target))

    input_dim = input.shape[-1]
    target_dim = target.shape[-1]

    # set random seed
    np.random.seed(seed)

    nb_params = input_dim
    if args.affine:
        nb_params += 1

    components_prior = []
    if args.init_kmeans:
        from sklearn.cluster import KMeans
        km = KMeans(args.nb_models).fit(np.hstack((input, target)))

        for n in range(args.nb_models):
            # initialize Normal
            mu_input = km.cluster_centers_[n, :input_dim]
            _psi_input = np.cov(input[km.labels_ == n], bias=False, rowvar=False)
            psi_input = near_pd(np.atleast_2d(_psi_input))
            kappa = 1e-2

            # initialize Matrix-Normal
            mu_output = np.zeros((target_dim, nb_params))
            mu_output[:, -1] = km.cluster_centers_[n, input_dim:]
            psi_mniw = 1e-1
            V = 1e3 * np.eye(nb_params)

            components_hypparams = dict(mu=mu_input, kappa=kappa,
                                        psi_niw=psi_input, nu_niw=input_dim + 1,
                                        M=mu_output, affine=args.affine,
                                        V=V, nu_mniw=target_dim + 1,
                                        psi_mniw=np.eye(target_dim) * psi_mniw)

            aux = distributions.NormalInverseWishartMatrixNormalInverseWishart(**components_hypparams)
            components_prior.append(aux)
    else:
        # initialize Normal
        mu_low = np.min(input, axis=0)
        mu_high = np.max(input, axis=0)
        psi_niw = 1e0
        kappa = 1e-2

        # initialize Matrix-Normal
        psi_mniw = 1e-1
        V = 1e3 * np.eye(nb_params)

        for n in range(args.nb_models):
            components_hypparams = dict(mu=npr.uniform(mu_low, mu_high, size=input_dim),
                                        kappa=kappa, psi_niw=np.eye(input_dim) * psi_niw,
                                        nu_niw=input_dim + 1,
                                        M=np.zeros((target_dim, nb_params)),
                                        affine=args.affine, V=V,
                                        nu_mniw=target_dim + 1,
                                        psi_mniw=np.eye(target_dim) * psi_mniw)

            aux = distributions.NormalInverseWishartMatrixNormalInverseWishart(**components_hypparams)
            components_prior.append(aux)

    # define gating
    if args.prior == 'stick-breaking':
        gating_hypparams = dict(K=args.nb_models, gammas=np.ones((args.nb_models,)), deltas=np.ones((args.nb_models,)) * args.alpha)
        gating_prior = distributions.StickBreaking(**gating_hypparams)
    else:
        gating_hypparams = dict(K=args.nb_models, alphas=np.ones((args.nb_models,)) * args.alpha)
        gating_prior = distributions.Dirichlet(**gating_hypparams)

    # define model
    if args.prior == 'stick-breaking':
        dpglm = models.Mixture(gating=distributions.BayesianCategoricalWithStickBreaking(gating_prior),
                               components=[distributions.BayesianLinearGaussianWithNoisyInputs(components_prior[i]) for i in range(args.nb_models)])
    else:
        dpglm = models.Mixture(gating=distributions.BayesianCategoricalWithDirichlet(gating_prior),
                               components=[distributions.BayesianLinearGaussianWithNoisyInputs(components_prior[i]) for i in range(args.nb_models)])
    dpglm.add_data(data)

    for _ in range(args.super_iters):
        gibbs_iter = range(args.gibbs_iters) if not args.verbose\
            else progprint_xrange(args.gibbs_iters)

        # Gibbs sampling
        print("Gibbs Sampling")
        for _ in gibbs_iter:
            dpglm.resample_model()

        if not args.stochastic:
            # Meanfield VI
            print("Variational Inference")
            dpglm.meanfield_coordinate_descent(tol=args.earlystop,
                                               maxiter=args.meanfield_iters,
                                               progprint=args.verbose)
        else:
            svi_iters = range(args.gibbs_iters) if not args.verbose\
                else progprint_xrange(args.svi_iters)

            # Stochastic meanfield VI
            print('Stochastic Variational Inference')
            batch_size = args.svi_batchsize
            prob = batch_size / float(len(data))
            for _ in svi_iters:
                minibatch = npr.permutation(len(data))[:batch_size]
                dpglm.meanfield_sgdstep(minibatch=data[minibatch, :],
                                        prob=prob, stepsize=args.svi_stepsize)

    return dpglm


def parallel_dpglm_inference(nb_jobs=50, **kwargs):
    kwargs_list = []
    for n in range(nb_jobs):
        kwargs['seed'] = n
        kwargs_list.append(kwargs.copy())

    return Parallel(n_jobs=min(nb_jobs, nb_cores),
                    verbose=10, backend='loky')(map(delayed(create_job), kwargs_list))


if __name__ == "__main__":

    parser = argparse.ArgumentParser(description='Evaluate DPGLM with a Stick-breaking prior')
    parser.add_argument('--datapath', help='Set path to dataset', default=os.path.abspath(mimo.__file__ + '/../../datasets'))
    parser.add_argument('--evalpath', help='Set path to evaluation', default=os.path.abspath(mimo.__file__ + '/../../evaluation_uai2020'))
    parser.add_argument('--nb_seeds', help='Set number of seeds', default=1, type=int)
    parser.add_argument('--prior', help='Set prior type', default='stick-breaking')
    parser.add_argument('--alpha', help='Set concentration parameter', default=25, type=float)
    parser.add_argument('--nb_models', help='Set max number of models', default=20, type=int)
    parser.add_argument('--affine', help='Set affine or not', default=True, type=bool)
    parser.add_argument('--super_iters', help='Set interleaving Gibbs/VI iterations', default=1, type=int)
    parser.add_argument('--gibbs_iters', help='Set Gibbs iterations', default=100, type=int)
    parser.add_argument('--stochastic', help='Set stoch. or deter. VI', default=False, type=float)
    parser.add_argument('--meanfield_iters', help='Set max VI iterations', default=500, type=int)
    parser.add_argument('--svi_iters', help='Set stochastic VI iterations', default=2500, type=int)
    parser.add_argument('--svi_stepsize', help='Set SVI step size', default=5e-4, type=float)
    parser.add_argument('--svi_batchsize', help='Set SVI batch size', default=256, type=int)
    parser.add_argument('--prediction', help='Set prediction to mode or average', default='mode')
    parser.add_argument('--earlystop', help='Set stopping criterion for VI', default=1e-2, type=float)
    parser.add_argument('--init_kmeans', help='Set initialization with KMEANS', default=False, type=float)
    parser.add_argument('--verbose', help='Show learning progress', default=True, type=float)

    args = parser.parse_args()

    np.random.seed(1337)

    # create data
    n_train = 300
    noise_std = 2
    input1 = np.linspace(-3., 0, int(n_train / 2)).reshape(int(n_train / 2), 1)
    input2 = np.linspace(0., 3., int(n_train / 2)).reshape(int(n_train / 2), 1)
    mean1 = 4 * input1 ** 3 - 2 * input1
    mean2 = 4 * input2 ** 3 - 2 * input2 + 100
    input, mean = np.concatenate((input1, input2), axis=0), np.concatenate((mean1, mean2), axis=0)
    noise = npr.normal(0, noise_std, n_train).reshape(n_train, 1)
    target = mean + noise

    # create plot for prediction and gaussian activations
    from matplotlib import gridspec
    fig = plt.figure()
    gs = gridspec.GridSpec(2, 1, height_ratios=[6, 1])
    ax0 = plt.subplot(gs[0])
    plt.ylabel('y')

    # polynomial features
    from sklearn.preprocessing import PolynomialFeatures
    poly = PolynomialFeatures(degree=3, interaction_only=False, include_bias=False)
    input = poly.fit_transform(np.atleast_2d(input))
    target = poly.fit_transform(np.atleast_2d(target))

    # # Scaled Data
    # from sklearn.decomposition import PCA
    # input_scaler = PCA(n_components=1, whiten=True)
    # target_scaler = PCA(n_components=1, whiten=True)
    #
    # input_scaler.fit(input)
    # target_scaler.fit(target)
    #
    # scaled_input = input_scaler.transform(input)
    # scaled_target = target_scaler.transform(target)
    #
    # scaled_train_data = {'input': scaled_input,
    #                      'target': scaled_target}

    train_data = {'input': input,
                         'target': target}

    dpglms = parallel_dpglm_inference(nb_jobs=args.nb_seeds,
                                      train_data=train_data,
                                      arguments=args)

    # predict
    from mimo.util.prediction import meanfield_prediction

    mu_predict, var_predict, std_predict = [], [], []
    for t in range(len(input)):
        _mean, _var, _ = meanfield_prediction(dpglms[0], input[t, :], args.prediction)
        # mu_predict.append(target_scaler.inverse_transform(np.atleast_2d(_mean)))
        mu_predict.append(_mean[0])

        # trans = np.sqrt(target_scaler.explained_variance_[:, None]) * target_scaler.components_
        # _var = trans.T @ _var @ trans
        var_predict.append(_var[0])
        std_predict.append(np.sqrt(_var)[0])

    mu_predict = np.vstack(mu_predict)
    var_predict = np.vstack(var_predict)
    std_predict = np.vstack(std_predict)

    # get data without feature transformation
    target = target[:, 0]
    input = input[:, 0]

    # metrics
    from sklearn.metrics import explained_variance_score, mean_squared_error
    evar = explained_variance_score(mu_predict, target)
    mse = mean_squared_error(mu_predict, target)
    smse = mean_squared_error(mu_predict, target) / np.var(target, axis=0)

    print('EVAR:', evar, 'MSE:', mse, 'SMSE:', smse, 'Compnents:', len(dpglms[0].used_labels))

    # plot prediction
    ax0.plot(input, mu_predict + 2 * std_predict, '-b', zorder=5)
    ax0.plot(input, mu_predict - 2 * std_predict, '-b', zorder=5)
    ax0.plot(input, mu_predict, '-r', zorder=10)
    plt.scatter(input, target, s=0.75, color="black", zorder=0)

    # plot gaussian activations
    import scipy.stats as stats
    ax2 = plt.subplot(gs[1])
    plt.xlabel('x')
    plt.ylabel('p(x)')

    x_mu, x_sigma = [], []
    for idx, c in enumerate(dpglms[0].components):
        if idx in dpglms[0].used_labels:
            mu, kappa, psi_niw, _, _, _, _, _ = c.posterior.params

            # mu = input_scaler.inverse_transform(np.atleast_2d(mu))
            # trans = np.sqrt(input_scaler.explained_variance_[:, None])
            # psi_niw = trans.T @ psi_niw @ trans

            sigma = np.sqrt(1 / kappa * psi_niw[0, 0])
            x_mu.append(mu[0])
            x_sigma.append(sigma)

    for i in range(len(dpglms[0].used_labels)):
        x = np.linspace(-3, 3, 100)
        ax2.plot(x, stats.norm.pdf(x, x_mu[i], x_sigma[i]))
<<<<<<< HEAD
=======

    # set working directory
    os.chdir(args.evalpath)
    dataset = 'step_poly_features'

    # save tikz and pdf
    import tikzplotlib
    path = os.path.join(str(dataset) + '/')
    tikzplotlib.save(path + dataset + '.tex')
    plt.savefig(path + dataset + '.pdf')

>>>>>>> 5e7fe138
    plt.show()<|MERGE_RESOLUTION|>--- conflicted
+++ resolved
@@ -273,8 +273,6 @@
     for i in range(len(dpglms[0].used_labels)):
         x = np.linspace(-3, 3, 100)
         ax2.plot(x, stats.norm.pdf(x, x_mu[i], x_sigma[i]))
-<<<<<<< HEAD
-=======
 
     # set working directory
     os.chdir(args.evalpath)
@@ -286,5 +284,4 @@
     tikzplotlib.save(path + dataset + '.tex')
     plt.savefig(path + dataset + '.pdf')
 
->>>>>>> 5e7fe138
     plt.show()