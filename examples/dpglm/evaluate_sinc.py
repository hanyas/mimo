import os
os.environ["OMP_NUM_THREADS"] = "1"

import numpy as np
import numpy.random as npr

import mimo
from mimo import distributions, models
from mimo.util.text import progprint_xrange
from mimo.util.general import near_pd

import argparse

import matplotlib.pyplot as plt

from joblib import Parallel, delayed
import multiprocessing
nb_cores = multiprocessing.cpu_count()


def create_job(kwargs):
    train_data = kwargs.pop('train_data')
    args = kwargs.pop('arguments')
    seed = kwargs.pop('seed')

    input = train_data['input']
    target = train_data['target']
    data = np.hstack((input, target))

    input_dim = input.shape[-1]
    target_dim = target.shape[-1]

    # set random seed
    np.random.seed(seed)

    nb_params = input_dim
    if args.affine:
        nb_params += 1

    components_prior = []
    if args.kmeans:
        from sklearn.cluster import KMeans
        km = KMeans(args.nb_models).fit(np.hstack((input, target)))

        for n in range(args.nb_models):
            # initialize Normal
            mu_input = km.cluster_centers_[n, :input_dim]
            _psi_input = np.cov(input[km.labels_ == n], bias=False, rowvar=False)
            psi_input = near_pd(np.atleast_2d(_psi_input))
            kappa = 1e-2

            # initialize Matrix-Normal
            mu_output = np.zeros((target_dim, nb_params))
            mu_output[:, -1] = km.cluster_centers_[n, input_dim:]
            psi_mniw = 1e0
            V = 1e3 * np.eye(nb_params)

            components_hypparams = dict(mu=mu_input, kappa=kappa,
                                        psi_niw=psi_input, nu_niw=input_dim + 1,
                                        M=mu_output, affine=args.affine,
                                        V=V, nu_mniw=target_dim + 1,
                                        psi_mniw=np.eye(target_dim) * psi_mniw)

            aux = distributions.NormalInverseWishartMatrixNormalInverseWishart(**components_hypparams)
            components_prior.append(aux)
    else:
        # initialize Normal
        mu_low = np.min(input, axis=0)
        mu_high = np.max(input, axis=0)
        psi_niw = 1e0
        kappa = 1e-2

        # initialize Matrix-Normal
        psi_mniw = 1e0
        V = 1e3 * np.eye(nb_params)

        for n in range(args.nb_models):
            components_hypparams = dict(mu=npr.uniform(mu_low, mu_high, size=input_dim),
                                        kappa=kappa, psi_niw=np.eye(input_dim) * psi_niw,
                                        nu_niw=input_dim + 1,
                                        M=np.zeros((target_dim, nb_params)),
                                        affine=args.affine, V=V,
                                        nu_mniw=target_dim + 1,
                                        psi_mniw=np.eye(target_dim) * psi_mniw)

            aux = distributions.NormalInverseWishartMatrixNormalInverseWishart(**components_hypparams)
            components_prior.append(aux)

    # define gating
    if args.prior == 'stick-breaking':
        gating_hypparams = dict(K=args.nb_models, gammas=np.ones((args.nb_models,)), deltas=np.ones((args.nb_models,)) * args.alpha)
        gating_prior = distributions.StickBreaking(**gating_hypparams)
    else:
        gating_hypparams = dict(K=args.nb_models, alphas=np.ones((args.nb_models,)) * args.alpha)
        gating_prior = distributions.Dirichlet(**gating_hypparams)

    # define model
    if args.prior == 'stick-breaking':
        dpglm = models.Mixture(gating=distributions.BayesianCategoricalWithStickBreaking(gating_prior),
                               components=[distributions.BayesianLinearGaussianWithNoisyInputs(components_prior[i]) for i in range(args.nb_models)])
    else:
        dpglm = models.Mixture(gating=distributions.BayesianCategoricalWithDirichlet(gating_prior),
                               components=[distributions.BayesianLinearGaussianWithNoisyInputs(components_prior[i]) for i in range(args.nb_models)])
    dpglm.add_data(data)

    for _ in range(args.super_iters):
        gibbs_iter = range(args.gibbs_iters) if not args.verbose\
            else progprint_xrange(args.gibbs_iters)

        # Gibbs sampling
        print("Gibbs Sampling")
        for _ in gibbs_iter:
            dpglm.resample_model()

        if not args.stochastic:
            # Meanfield VI
            print("Variational Inference")
            dpglm.meanfield_coordinate_descent(tol=args.earlystop,
                                               maxiter=args.meanfield_iters,
                                               progprint=args.verbose)
        else:
            svi_iters = range(args.gibbs_iters) if not args.verbose\
                else progprint_xrange(args.svi_iters)

            # Stochastic meanfield VI
            print('Stochastic Variational Inference')
            batch_size = args.svi_batchsize
            prob = batch_size / float(len(data))
            for _ in svi_iters:
                minibatch = npr.permutation(len(data))[:batch_size]
                dpglm.meanfield_sgdstep(minibatch=data[minibatch, :],
                                        prob=prob, stepsize=args.svi_stepsize)

    return dpglm


def parallel_dpglm_inference(nb_jobs=50, **kwargs):
    kwargs_list = []
    for n in range(nb_jobs):
        kwargs['seed'] = n
        kwargs_list.append(kwargs.copy())

    return Parallel(n_jobs=min(nb_jobs, nb_cores),
                    verbose=10, backend='loky')(map(delayed(create_job), kwargs_list))


if __name__ == "__main__":

    parser = argparse.ArgumentParser(description='Evaluate DPGLM with a Stick-breaking prior')
    parser.add_argument('--datapath', help='path to dataset', default=os.path.abspath(mimo.__file__ + '/../../datasets'))
    parser.add_argument('--evalpath', help='path to evaluation', default=os.path.abspath(mimo.__file__ + '/../../evaluation_uai2020'))
    parser.add_argument('--nb_seeds', help='number of seeds', default=1, type=int)
    parser.add_argument('--prior', help='prior type', default='stick-breaking')
    parser.add_argument('--alpha', help='concentration parameter', default=25, type=float)
    parser.add_argument('--nb_models', help='max number of models', default=50, type=int)
    parser.add_argument('--affine', help='affine functions', action='store_true', default=True)
    parser.add_argument('--no_affine', help='non-affine functions', dest='affine', action='store_false')
    parser.add_argument('--super_iters', help='interleaving Gibbs/VI iterations', default=1, type=int)
    parser.add_argument('--gibbs_iters', help='Gibbs iterations', default=100, type=int)
    parser.add_argument('--stochastic', help='use stochastic VI', action='store_true', default=False)
    parser.add_argument('--deterministic', help='use deterministic VI', dest='stochastic', action='store_false')
    parser.add_argument('--meanfield_iters', help='max VI iterations', default=750, type=int)
    parser.add_argument('--svi_iters', help='stochastic VI iterations', default=2500, type=int)
    parser.add_argument('--svi_stepsize', help='svi step size', default=5e-4, type=float)
    parser.add_argument('--svi_batchsize', help='svi batch size', default=256, type=int)
    parser.add_argument('--prediction', help='prediction w/ mode or average', default='average')
    parser.add_argument('--earlystop', help='stopping criterion for VI', default=1e-2, type=float)
    parser.add_argument('--kmeans', help='init with KMEANS', action='store_true', default=True)
    parser.add_argument('--no_kmeans', help='do not use KMEANS', dest='kmeans', action='store_false')
    parser.add_argument('--verbose', help='show learning progress', action='store_true', default=True)
    parser.add_argument('--mute', help='show no output', dest='verbose', action='store_false')

    args = parser.parse_args()

    np.random.seed(1337)

<<<<<<< HEAD
    nb_samples = 500
    input = np.linspace(-10., 10., nb_samples).reshape(nb_samples, 1)
=======
    # sample dataset
    nb_samples = 5000
    _input = np.linspace(-10., 10., nb_samples).reshape(nb_samples, 1)
>>>>>>> 091911f8
    noise = lambda x: 0.05 + 0.2 * (1. + np.sin(2. * x)) / (1. + np.exp(-0.2 * x))

<<<<<<< HEAD
=======
    mu_predict_list, std_predict_list, evar_list, mse_list, smse_list = [], [], [], [], []
    for i in range(10):

        np.random.seed()

        # subsample dataset
        rows = np.random.choice(_input.shape[0], 4000)
        _input = _input[rows, :]
        sorting = np.argsort(_input, axis=0)  # sort based on input values
        input = np.take_along_axis(_input, sorting, axis=0)

        target = np.sinc(input) + noise(input) * np.random.randn(len(input), 1)
        mean = np.sinc(input)

        # plt.figure()
        # plt.plot(input, mean, '--b')
        # plt.plot(input, mean + 2 * noise(input), '--g')
        # plt.plot(input, mean - 2 * noise(input), '--g')
        # plt.scatter(input, target, s=0.75, c='k')

        # # Original Data
        # train_data = {'input': input, 'target': target}
        #
        # dpglms = parallel_dpglm_inference(nb_jobs=args.nb_seeds,
        #                                   train_data=train_data,
        #                                   arguments=args)
        #
        # from mimo.util.prediction import meanfield_prediction
        #
        # mu_predic, std_predict = [], []
        # for t in range(len(input)):
        #     _mu, _, _std = meanfield_prediction(dpglms[0], input[t, :])
        #     mu_predic.append(_mu)
        #     std_predict.append(_std)
        #
        # mu_predic = np.vstack(mu_predic)
        # std_predict = np.vstack(std_predict)
        #
        # plt.plot(train_data['input'], mu_predic, '-c')
        # plt.plot(train_data['input'], mu_predic + 2 * std_predict, '-r')
        # plt.plot(train_data['input'], mu_predic - 2 * std_predict, '-r')
        #
        # plt.figure()
        # plt.plot(std_predict)
        # plt.plot(noise(input))

        # Scaled Data
        from sklearn.decomposition import PCA
        input_scaler = PCA(n_components=1, whiten=True)
        target_scaler = PCA(n_components=1, whiten=True)

        input_scaler.fit(input)
        target_scaler.fit(target)

        scaled_train_data = {'input': input_scaler.transform(input),
                             'target': target_scaler.transform(target)}

        dpglms = parallel_dpglm_inference(nb_jobs=args.nb_seeds,
                                          train_data=scaled_train_data,
                                          arguments=args)

        # predict
        from mimo.util.prediction import parallel_meanfield_prediction
        mu_predict, var_predict, std_predict = parallel_meanfield_prediction(dpglms[0], input,
                                                                             prediction=args.prediction,
                                                                             input_scaler=input_scaler,
                                                                             target_scaler=target_scaler)

        from sklearn.metrics import explained_variance_score, mean_squared_error
        evar = explained_variance_score(mu_predict, target)
        mse = mean_squared_error(mu_predict, target)
        smse = mean_squared_error(mu_predict, target) / np.var(target, axis=0)

        print('EVAR:', evar, 'MSE:', mse, 'SMSE:', smse, 'Compnents:', len(dpglms[0].used_labels))

        # plt.plot(input, mu_predict, '-m')
        # plt.plot(input, mu_predict + 2 * std_predict, '-r')
        # plt.plot(input, mu_predict - 2 * std_predict, '-r')
        #
        # plt.figure()
        # plt.plot(std_predict)
        # plt.plot(noise(input))
        #
        # plt.show()

        mu_predict_list.append(mu_predict)
        std_predict_list.append(std_predict)
        evar_list.append(evar_list)
        mse_list.append(mse_list)
        smse_list.append(smse_list)

    # calcule means and confidence intervals
    mu_predict_avg = sum(mu_predict_list) / len(mu_predict_list)
    mu_predict_std = (sum([((x - mu_predict_avg) ** 2) for x in mu_predict_list]) / len(mu_predict_list)) ** 0.5
    std_predict_avg = sum(std_predict_list) / len(std_predict_list)
    std_predict_std = (sum([((x - std_predict_avg) ** 2) for x in std_predict_list]) / len(std_predict_list)) ** 0.5

>>>>>>> 091911f8
    # plot prediction, gaussian activations and noise levels in one plot
    from matplotlib import gridspec
    import scipy.stats as stats

<<<<<<< HEAD
    fig = plt.figure()
    gs = gridspec.GridSpec(3, 1, height_ratios=[6, 2, 2])
=======
    # create figure
    w, h = plt.figaspect(0.67) #figure is wider than tall
    fig = plt.figure(figsize=(w, h))
    gs1 = gridspec.GridSpec(2, 1, height_ratios=[6, 2])
    ax0 = fig.add_subplot(gs1[0])
    ax1 = fig.add_subplot(gs1[1])
>>>>>>> 091911f8

    # plot data and prediction
    ax0.plot(input, mean, 'k--')
    ax0.plot(input, mean + 2 * noise(input), 'g--')
    ax0.plot(input, mean - 2 * noise(input), 'g--')
    ax0.scatter(input, target, s=0.75, facecolors='none', edgecolors='grey')

<<<<<<< HEAD
=======
    ax0.plot(input, mu_predict, '-r')
    ax0.plot(input, mu_predict + 2 * std_predict, '-b')
    ax0.plot(input, mu_predict - 2 * std_predict, '-b')

>>>>>>> 091911f8
    # plot gaussian activations
    x_mu, x_sigma = [], []
    for idx, c in enumerate(dpglms[0].components):
        if idx in dpglms[0].used_labels:
            mu, kappa, psi_niw, _, _, _, _, _ = c.posterior.params

            mu = input_scaler.inverse_transform(np.atleast_2d(mu))
            trans = np.sqrt(input_scaler.explained_variance_[:, None])
            psi_niw = trans.T @ psi_niw @ trans

            sigma = np.sqrt(1 / kappa * psi_niw)
            x_mu.append(mu[0])
            x_sigma.append(sigma[0])

    for i in range(len(dpglms[0].used_labels)):
        x = np.linspace(-10, 10, 200)
<<<<<<< HEAD
        ax1.plot(x, stats.norm.pdf(x, x_mu[i], x_sigma[i]))

    # plot data generation noise level and estimated noise level
    ax2 = plt.subplot(gs[2])
    ax2.plot(std_predict)
    ax2.plot(noise(input))

    plt.show()
=======
        ax1.plot(x, stats.norm.pdf(x, x_mu[i], x_sigma[i]), 'k-')

    # set working directory
    os.chdir(args.evalpath)
    dataset = 'sinc'

    # save figs
    import tikzplotlib
    path = os.path.join(str(dataset))
    tikzplotlib.save(path + '_example.tex')
    plt.savefig(path + '_example.pdf')
    # plt.show()


    # plot mean and standard deviation of mean estimation
    w, h = plt.figaspect(0.67) #figure is wider than tall
    fig = plt.figure(figsize=(w, h))
    gs2 = gridspec.GridSpec(2, 1, height_ratios=[1, 1])
    ax2 = fig.add_subplot(gs2[0])
    ax3 = fig.add_subplot(gs2[1])

    # ax2.scatter(input, target, s=0.75, color='k', alpha=0.5)
    ax2.scatter(input, target, s=0.75, facecolors='none', edgecolors='grey')
    ax2.plot(input, mu_predict_avg, '-r')
    ax2.plot(input, mu_predict_avg + 2 * mu_predict_std, '-b')
    ax2.plot(input, mu_predict_avg - 2 * mu_predict_std, '-b')

    # plot mean and standard deviation of data generation / estimated noise level
    ax3.plot(std_predict_avg, '-r')
    ax3.plot(std_predict_avg + 2 * std_predict_std, '-b')
    ax3.plot(std_predict_avg - 2 * std_predict_std, '-b')
    ax3.plot(noise(input), 'k--')

    # plt.gridSpec.tightlayout()

    # save time stamp for file names
    import datetime
    time = str(datetime.datetime.now().strftime('_%m-%d_%H-%M-%S'))

    # save figs
    path = os.path.join(str(dataset))
    tikzplotlib.save(path + '_mean.tex')
    plt.savefig(path + '_mean.pdf')
    # plt.show()
>>>>>>> 091911f8
<|MERGE_RESOLUTION|>--- conflicted
+++ resolved
@@ -148,10 +148,10 @@
 
     parser = argparse.ArgumentParser(description='Evaluate DPGLM with a Stick-breaking prior')
     parser.add_argument('--datapath', help='path to dataset', default=os.path.abspath(mimo.__file__ + '/../../datasets'))
-    parser.add_argument('--evalpath', help='path to evaluation', default=os.path.abspath(mimo.__file__ + '/../../evaluation_uai2020'))
+    parser.add_argument('--evalpath', help='path to evaluation', default=os.path.abspath(mimo.__file__ + '/../../evaluation'))
     parser.add_argument('--nb_seeds', help='number of seeds', default=1, type=int)
     parser.add_argument('--prior', help='prior type', default='stick-breaking')
-    parser.add_argument('--alpha', help='concentration parameter', default=25, type=float)
+    parser.add_argument('--alpha', help='concentration parameter', default=10, type=float)
     parser.add_argument('--nb_models', help='max number of models', default=50, type=int)
     parser.add_argument('--affine', help='affine functions', action='store_true', default=True)
     parser.add_argument('--no_affine', help='non-affine functions', dest='affine', action='store_false')
@@ -172,133 +172,54 @@
 
     args = parser.parse_args()
 
-    np.random.seed(1337)
-
-<<<<<<< HEAD
-    nb_samples = 500
-    input = np.linspace(-10., 10., nb_samples).reshape(nb_samples, 1)
-=======
+    # np.random.seed(1337)
+
     # sample dataset
     nb_samples = 5000
-    _input = np.linspace(-10., 10., nb_samples).reshape(nb_samples, 1)
->>>>>>> 091911f8
+    input = np.linspace(-10., 10., nb_samples).reshape(nb_samples, 1)
     noise = lambda x: 0.05 + 0.2 * (1. + np.sin(2. * x)) / (1. + np.exp(-0.2 * x))
-
-<<<<<<< HEAD
-=======
-    mu_predict_list, std_predict_list, evar_list, mse_list, smse_list = [], [], [], [], []
-    for i in range(10):
-
-        np.random.seed()
-
-        # subsample dataset
-        rows = np.random.choice(_input.shape[0], 4000)
-        _input = _input[rows, :]
-        sorting = np.argsort(_input, axis=0)  # sort based on input values
-        input = np.take_along_axis(_input, sorting, axis=0)
-
-        target = np.sinc(input) + noise(input) * np.random.randn(len(input), 1)
-        mean = np.sinc(input)
-
-        # plt.figure()
-        # plt.plot(input, mean, '--b')
-        # plt.plot(input, mean + 2 * noise(input), '--g')
-        # plt.plot(input, mean - 2 * noise(input), '--g')
-        # plt.scatter(input, target, s=0.75, c='k')
-
-        # # Original Data
-        # train_data = {'input': input, 'target': target}
-        #
-        # dpglms = parallel_dpglm_inference(nb_jobs=args.nb_seeds,
-        #                                   train_data=train_data,
-        #                                   arguments=args)
-        #
-        # from mimo.util.prediction import meanfield_prediction
-        #
-        # mu_predic, std_predict = [], []
-        # for t in range(len(input)):
-        #     _mu, _, _std = meanfield_prediction(dpglms[0], input[t, :])
-        #     mu_predic.append(_mu)
-        #     std_predict.append(_std)
-        #
-        # mu_predic = np.vstack(mu_predic)
-        # std_predict = np.vstack(std_predict)
-        #
-        # plt.plot(train_data['input'], mu_predic, '-c')
-        # plt.plot(train_data['input'], mu_predic + 2 * std_predict, '-r')
-        # plt.plot(train_data['input'], mu_predic - 2 * std_predict, '-r')
-        #
-        # plt.figure()
-        # plt.plot(std_predict)
-        # plt.plot(noise(input))
-
-        # Scaled Data
-        from sklearn.decomposition import PCA
-        input_scaler = PCA(n_components=1, whiten=True)
-        target_scaler = PCA(n_components=1, whiten=True)
-
-        input_scaler.fit(input)
-        target_scaler.fit(target)
-
-        scaled_train_data = {'input': input_scaler.transform(input),
-                             'target': target_scaler.transform(target)}
-
-        dpglms = parallel_dpglm_inference(nb_jobs=args.nb_seeds,
-                                          train_data=scaled_train_data,
-                                          arguments=args)
-
-        # predict
-        from mimo.util.prediction import parallel_meanfield_prediction
-        mu_predict, var_predict, std_predict = parallel_meanfield_prediction(dpglms[0], input,
-                                                                             prediction=args.prediction,
-                                                                             input_scaler=input_scaler,
-                                                                             target_scaler=target_scaler)
-
-        from sklearn.metrics import explained_variance_score, mean_squared_error
-        evar = explained_variance_score(mu_predict, target)
-        mse = mean_squared_error(mu_predict, target)
-        smse = mean_squared_error(mu_predict, target) / np.var(target, axis=0)
-
-        print('EVAR:', evar, 'MSE:', mse, 'SMSE:', smse, 'Compnents:', len(dpglms[0].used_labels))
-
-        # plt.plot(input, mu_predict, '-m')
-        # plt.plot(input, mu_predict + 2 * std_predict, '-r')
-        # plt.plot(input, mu_predict - 2 * std_predict, '-r')
-        #
-        # plt.figure()
-        # plt.plot(std_predict)
-        # plt.plot(noise(input))
-        #
-        # plt.show()
-
-        mu_predict_list.append(mu_predict)
-        std_predict_list.append(std_predict)
-        evar_list.append(evar_list)
-        mse_list.append(mse_list)
-        smse_list.append(smse_list)
-
-    # calcule means and confidence intervals
-    mu_predict_avg = sum(mu_predict_list) / len(mu_predict_list)
-    mu_predict_std = (sum([((x - mu_predict_avg) ** 2) for x in mu_predict_list]) / len(mu_predict_list)) ** 0.5
-    std_predict_avg = sum(std_predict_list) / len(std_predict_list)
-    std_predict_std = (sum([((x - std_predict_avg) ** 2) for x in std_predict_list]) / len(std_predict_list)) ** 0.5
-
->>>>>>> 091911f8
+    target = np.sinc(input) + noise(input) * np.random.randn(len(input), 1)
+    mean = np.sinc(input)
+
+    # Data scaling
+    from sklearn.decomposition import PCA
+
+    input_scaler = PCA(n_components=1, whiten=True)
+    target_scaler = PCA(n_components=1, whiten=True)
+
+    input_scaler.fit(input)
+    target_scaler.fit(target)
+
+    scaled_data = {'input': input_scaler.transform(input),
+                   'target': target_scaler.transform(target)}
+
+    dpglm = parallel_dpglm_inference(nb_jobs=args.nb_seeds,
+                                     train_data=scaled_data, arguments=args)[0]
+
+    # predict
+    from mimo.util.prediction import parallel_meanfield_prediction
+
+    mu_predict, var_predict, std_predict = parallel_meanfield_prediction(dpglm, input,
+                                                                         prediction=args.prediction,
+                                                                         input_scaler=input_scaler,
+                                                                         target_scaler=target_scaler)
+
+    from sklearn.metrics import explained_variance_score, mean_squared_error
+
+    evar = explained_variance_score(mu_predict, target)
+    mse = mean_squared_error(mu_predict, target)
+    smse = mean_squared_error(mu_predict, target) / np.var(target, axis=0)
+
     # plot prediction, gaussian activations and noise levels in one plot
     from matplotlib import gridspec
     import scipy.stats as stats
 
-<<<<<<< HEAD
-    fig = plt.figure()
-    gs = gridspec.GridSpec(3, 1, height_ratios=[6, 2, 2])
-=======
     # create figure
-    w, h = plt.figaspect(0.67) #figure is wider than tall
+    w, h = plt.figaspect(0.67)  # figure is wider than tall
     fig = plt.figure(figsize=(w, h))
     gs1 = gridspec.GridSpec(2, 1, height_ratios=[6, 2])
     ax0 = fig.add_subplot(gs1[0])
     ax1 = fig.add_subplot(gs1[1])
->>>>>>> 091911f8
 
     # plot data and prediction
     ax0.plot(input, mean, 'k--')
@@ -306,81 +227,113 @@
     ax0.plot(input, mean - 2 * noise(input), 'g--')
     ax0.scatter(input, target, s=0.75, facecolors='none', edgecolors='grey')
 
-<<<<<<< HEAD
-=======
     ax0.plot(input, mu_predict, '-r')
     ax0.plot(input, mu_predict + 2 * std_predict, '-b')
     ax0.plot(input, mu_predict - 2 * std_predict, '-b')
 
->>>>>>> 091911f8
     # plot gaussian activations
-    x_mu, x_sigma = [], []
-    for idx, c in enumerate(dpglms[0].components):
-        if idx in dpglms[0].used_labels:
-            mu, kappa, psi_niw, _, _, _, _, _ = c.posterior.params
-
-            mu = input_scaler.inverse_transform(np.atleast_2d(mu))
-            trans = np.sqrt(input_scaler.explained_variance_[:, None])
-            psi_niw = trans.T @ psi_niw @ trans
-
-            sigma = np.sqrt(1 / kappa * psi_niw)
-            x_mu.append(mu[0])
-            x_sigma.append(sigma[0])
-
-    for i in range(len(dpglms[0].used_labels)):
-        x = np.linspace(-10, 10, 200)
-<<<<<<< HEAD
-        ax1.plot(x, stats.norm.pdf(x, x_mu[i], x_sigma[i]))
-
-    # plot data generation noise level and estimated noise level
-    ax2 = plt.subplot(gs[2])
-    ax2.plot(std_predict)
-    ax2.plot(noise(input))
-
-    plt.show()
-=======
-        ax1.plot(x, stats.norm.pdf(x, x_mu[i], x_sigma[i]), 'k-')
-
-    # set working directory
-    os.chdir(args.evalpath)
-    dataset = 'sinc'
-
-    # save figs
-    import tikzplotlib
-    path = os.path.join(str(dataset))
-    tikzplotlib.save(path + '_example.tex')
-    plt.savefig(path + '_example.pdf')
-    # plt.show()
-
-
-    # plot mean and standard deviation of mean estimation
-    w, h = plt.figaspect(0.67) #figure is wider than tall
-    fig = plt.figure(figsize=(w, h))
-    gs2 = gridspec.GridSpec(2, 1, height_ratios=[1, 1])
-    ax2 = fig.add_subplot(gs2[0])
-    ax3 = fig.add_subplot(gs2[1])
-
-    # ax2.scatter(input, target, s=0.75, color='k', alpha=0.5)
-    ax2.scatter(input, target, s=0.75, facecolors='none', edgecolors='grey')
-    ax2.plot(input, mu_predict_avg, '-r')
-    ax2.plot(input, mu_predict_avg + 2 * mu_predict_std, '-b')
-    ax2.plot(input, mu_predict_avg - 2 * mu_predict_std, '-b')
-
-    # plot mean and standard deviation of data generation / estimated noise level
-    ax3.plot(std_predict_avg, '-r')
-    ax3.plot(std_predict_avg + 2 * std_predict_std, '-b')
-    ax3.plot(std_predict_avg - 2 * std_predict_std, '-b')
-    ax3.plot(noise(input), 'k--')
-
-    # plt.gridSpec.tightlayout()
-
-    # save time stamp for file names
-    import datetime
-    time = str(datetime.datetime.now().strftime('_%m-%d_%H-%M-%S'))
-
-    # save figs
-    path = os.path.join(str(dataset))
-    tikzplotlib.save(path + '_mean.tex')
-    plt.savefig(path + '_mean.pdf')
-    # plt.show()
->>>>>>> 091911f8
+    mu, sigma = [], []
+    for idx, c in enumerate(dpglm.components):
+        if idx in dpglm.used_labels:
+            _mu, _sigma, _, _ = c.posterior.mode()
+
+            _mu = input_scaler.inverse_transform(np.atleast_2d(_mu))
+            trans = (np.sqrt(input_scaler.explained_variance_[:, None]) * input_scaler.components_).T
+            _sigma = trans.T @ np.diag(_sigma) @ trans
+
+            mu.append(_mu)
+            sigma.append(_sigma)
+
+    activations = []
+    for i in range(len(dpglm.used_labels)):
+        activations.append(stats.norm.pdf(input, mu[i], np.sqrt(sigma[i])))
+
+    activations = np.asarray(activations).squeeze()
+    activations = activations / np.sum(activations, axis=1, keepdims=True)
+    activations = activations / np.sum(activations, axis=0, keepdims=True)
+
+    for i in range(len(dpglm.used_labels)):
+        ax1.plot(input, activations[i])
+
+    # # set working directory
+    # os.chdir(args.evalpath)
+    # dataset = 'sinc'
+    #
+    # # save figs
+    # import tikzplotlib
+    # path = os.path.join(str(dataset))
+    # tikzplotlib.save(path + '_example.tex')
+    # plt.savefig(path + '_example.pdf')
+    # # plt.show()
+
+    # mu_predict, std_predict,  = [], []
+    # evar, mse, smse = [], [], []
+    # for i in range(10):
+    #     np.random.seed(i)
+    #
+    #     # subsample dataset
+    #     rows = np.random.choice(input.shape[0], 4000)
+    #     _input = input[rows, :]
+    #     _target = np.sinc(_input) + noise(_input) * np.random.randn(len(_input), 1)
+    #
+    #     _scaled_data = {'input': input_scaler.transform(_input),
+    #                     'target': target_scaler.transform(_target)}
+    #
+    #     dpglm = parallel_dpglm_inference(nb_jobs=args.nb_seeds,
+    #                                      train_data=_scaled_data,
+    #                                      arguments=args)[0]
+    #
+    #     # predict
+    #     from mimo.util.prediction import parallel_meanfield_prediction
+    #     _mu_predict, _var_predict, _std_predict = parallel_meanfield_prediction(dpglm, input,
+    #                                                                             prediction=args.prediction,
+    #                                                                             input_scaler=input_scaler,
+    #                                                                             target_scaler=target_scaler)
+    #
+    #     _evar = explained_variance_score(_mu_predict, target)
+    #     _mse = mean_squared_error(_mu_predict, target)
+    #     _smse = mean_squared_error(_mu_predict, target) / np.var(target, axis=0)
+    #
+    #     print('EVAR:', _evar, 'MSE:', _mse, 'SMSE:', _smse, 'Compnents:', len(dpglm.used_labels))
+    #
+    #     mu_predict.append(_mu_predict)
+    #     std_predict.append(_std_predict)
+    #     evar.append(_evar)
+    #     mse.append(_mse)
+    #     smse.append(_smse)
+    #
+    # # calcule means and confidence intervals
+    # mu_predict_avg, mu_predict_std = np.mean(mu_predict), np.std(mu_predict)
+    # std_predict_avg, std_predict_std = np.mean(std_predict), np.std(std_predict)
+    #
+    #
+    # # plot mean and standard deviation of mean estimation
+    # w, h = plt.figaspect(0.67)  # figure is wider than tall
+    # fig = plt.figure(figsize=(w, h))
+    # gs2 = gridspec.GridSpec(2, 1, height_ratios=[1, 1])
+    # ax2 = fig.add_subplot(gs2[0])
+    # ax3 = fig.add_subplot(gs2[1])
+    #
+    # # ax2.scatter(input, target, s=0.75, color='k', alpha=0.5)
+    # ax2.scatter(input, target, s=0.75, facecolors='none', edgecolors='grey')
+    # ax2.plot(input, mu_predict_avg, '-r')
+    # ax2.plot(input, mu_predict_avg + 2 * mu_predict_std, '-b')
+    # ax2.plot(input, mu_predict_avg - 2 * mu_predict_std, '-b')
+    #
+    # # plot mean and standard deviation of data generation / estimated noise level
+    # ax3.plot(std_predict_avg, '-r')
+    # ax3.plot(std_predict_avg + 2 * std_predict_std, '-b')
+    # ax3.plot(std_predict_avg - 2 * std_predict_std, '-b')
+    # ax3.plot(noise(input), 'k--')
+    #
+    # # plt.gridSpec.tightlayout()
+    #
+    # # save time stamp for file names
+    # import datetime
+    # time = str(datetime.datetime.now().strftime('_%m-%d_%H-%M-%S'))
+    #
+    # # save figs
+    # path = os.path.join(str(dataset))
+    # tikzplotlib.save(path + '_mean.tex')
+    # plt.savefig(path + '_mean.pdf')
+    # # plt.show()