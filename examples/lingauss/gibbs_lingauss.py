--- conflicted
+++ resolved
@@ -6,11 +6,7 @@
 from mimo.distributions import LinearGaussianWithMatrixNormalWishart
 
 
-<<<<<<< HEAD
-# npr.seed(1337)
-=======
 npr.seed(1337)
->>>>>>> bf8520d2
 
 dcol = 50
 drow = 1
