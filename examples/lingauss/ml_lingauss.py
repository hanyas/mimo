import numpy as np
import numpy.random as npr

from mimo.distributions import LinearGaussianWithPrecision


npr.seed(1337)
<<<<<<< HEAD

dcol = 50
drow = 1

A = 1. * npr.randn(drow, dcol)

nb_samples = 200
nb_datasets = 10

dist = LinearGaussianWithPrecision(A=A, lmbda=100 * np.eye(drow), affine=False)
x = [npr.randn(nb_samples, dcol) for _ in range(nb_datasets)]
y = [dist.rvs(_x) for _x in x]
print("True transf."+"\n", dist.A, "\n"+"True sigma"+"\n", dist.sigma)

affine = False
=======

dcol = 50
drow = 22

A = 1. * npr.randn(drow, dcol)

nb_samples = 50000
nb_datasets = 1

dist = LinearGaussianWithPrecision(A=A, lmbda=100 * np.eye(drow), affine=False)
x = [npr.randn(nb_samples, dcol) for _ in range(nb_datasets)]
y = [dist.rvs(_x) for _x in x]
print("True transf."+"\n", dist.A, "\n"+"True sigma"+"\n", dist.sigma)
>>>>>>> bf8520d2

model = LinearGaussianWithPrecision(affine=False)
model.max_likelihood(y=y, x=x)
print("ML transf."+"\n", model.A, "\n"+"ML covariance"+"\n", model.sigma)<|MERGE_RESOLUTION|>--- conflicted
+++ resolved
@@ -5,23 +5,6 @@
 
 
 npr.seed(1337)
-<<<<<<< HEAD
-
-dcol = 50
-drow = 1
-
-A = 1. * npr.randn(drow, dcol)
-
-nb_samples = 200
-nb_datasets = 10
-
-dist = LinearGaussianWithPrecision(A=A, lmbda=100 * np.eye(drow), affine=False)
-x = [npr.randn(nb_samples, dcol) for _ in range(nb_datasets)]
-y = [dist.rvs(_x) for _x in x]
-print("True transf."+"\n", dist.A, "\n"+"True sigma"+"\n", dist.sigma)
-
-affine = False
-=======
 
 dcol = 50
 drow = 22
@@ -35,7 +18,6 @@
 x = [npr.randn(nb_samples, dcol) for _ in range(nb_datasets)]
 y = [dist.rvs(_x) for _x in x]
 print("True transf."+"\n", dist.A, "\n"+"True sigma"+"\n", dist.sigma)
->>>>>>> bf8520d2
 
 model = LinearGaussianWithPrecision(affine=False)
 model.max_likelihood(y=y, x=x)
